--- conflicted
+++ resolved
@@ -48,12 +48,7 @@
     url(r'^dojo/$', 'coderdojochi.views.dojo', name='dojo'),
 
     url(r'^login/user/(?P<user_id>.+)/$', 'loginas.views.user_login', name='loginas-user-login'),
-<<<<<<< HEAD
-    url(r'^accounts/', include('registration.backends.default.urls')),
-    url('', include('social.apps.django_app.urls', namespace='social')),
-=======
     url(r'^accounts/', include('allauth.urls')),
->>>>>>> 885841af
     url(r'^dj-admin/', include(admin.site.urls)),
     url(r'^avatar/', include('avatar.urls')),
 )
