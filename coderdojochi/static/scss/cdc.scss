--- conflicted
+++ resolved
@@ -104,14 +104,6 @@
 /* -------------------------------------------------------------------------*/
 /* Global Layout */
 
-<<<<<<< HEAD
-=======
-html, body {
-    height: 100%;
-    background: $off-white;
-}
-
->>>>>>> 4e5efb96
 .container {
     @include container;
     @extend %clearfix;
