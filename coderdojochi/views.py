from django.conf import settings
from django.shortcuts import render_to_response, get_object_or_404
from django.template import RequestContext, Context
from django.template.loader import get_template
from django.http import HttpResponse, HttpResponseForbidden, HttpResponseRedirect
from django.core.mail import EmailMessage
from django.core.urlresolvers import reverse
from django.contrib import messages, auth
from django.contrib.auth import get_user_model
from django.contrib.auth import authenticate
from django.contrib.auth import login
from django.contrib.auth.decorators import login_required
from django import forms

from coderdojochi.models import Mentor, Guardian, Student, Course, Session, Order, Meeting, Donation
from coderdojochi.forms import MentorForm, GuardianForm, StudentForm

from calendar import HTMLCalendar
from datetime import date, datetime, timedelta
from itertools import groupby

from django.utils.html import conditional_escape as esc
from django.utils.safestring import mark_safe

from django.utils.translation import ugettext_lazy as _



# this will assign User to our custom CDCUser
User = get_user_model()

from registration.backends.simple.views import RegistrationView
from registration import forms as registration_forms
from registration import signals

import calendar


class CDCRegistrationForm(registration_forms.RegistrationForm):

    first_name = forms.CharField()
    last_name = forms.CharField()
    username = forms.CharField(widget=forms.HiddenInput, required=False)

    def __init__(self,*args,**kwargs):
        forms.Form.__init__(self,*args,**kwargs)
        #first argument, index is the position of the field you want it to come before
        self.fields.insert(0,'first_name', forms.CharField())
        self.fields.insert(1,'last_name', forms.CharField())

    def clean_email(self):
        """
        Validate that the username is alphanumeric and is not already
        in use.
        
        """
        existing = User.objects.filter(username__iexact=self.cleaned_data['email'])
        if existing.exists():
            raise forms.ValidationError(_("A user with that email already exists."))
        else:
            return self.cleaned_data['email']

    def clean(self):
        """
        Verifiy that the values entered into the two password fields
        match. Note that an error here will end up in
        ``non_field_errors()`` because it doesn't apply to a single
        field.
        
        """
        if 'password1' in self.cleaned_data and 'password2' in self.cleaned_data:
            if self.cleaned_data['password1'] != self.cleaned_data['password2']:
                raise forms.ValidationError(_("The two password fields didn't match."))

        return self.cleaned_data


class RegisterView(RegistrationView):
    
    form_class = CDCRegistrationForm

    def register(self, request, **cleaned_data):

        email, password, first_name, last_name = cleaned_data['email'], cleaned_data['password1'], cleaned_data['first_name'], cleaned_data['last_name']
        username = email

        user = User.objects.create_user(username, email, password, first_name=first_name, last_name=last_name)

        new_user = authenticate(username=username, password=password)
        login(request, new_user)
        signals.user_registered.send(sender=self.__class__,
                                     user=new_user,
                                     request=request)
        return new_user

    def get_success_url(self, request, user):

        url = user.get_absolute_url()

        if request.GET.get('next'): 
            url += '?next=' + request.GET.get('next')

        return (url, (), {})

def add_months(sourcedate, months):
    month = sourcedate.month - 1 + months
    year = sourcedate.year + month / 12
    month = month % 12 + 1
    day = min(sourcedate.day,calendar.monthrange(year,month)[1])

    return date(year,month,day)

def home(request, template_name="home.html"):

<<<<<<< HEAD
    upcoming_classes = Session.objects.filter(active=True).order_by('start_date').first()
=======
    upcoming_classes = Session.objects.filter(active=True).order_by('start_date')[:3]
>>>>>>> 21fce99f

    return render_to_response(template_name, {
        'upcoming_classes': upcoming_classes
    }, context_instance=RequestContext(request))

@login_required
def welcome(request, template_name="welcome.html"):

    user = request.user
    account = False
    add_student = False
    students = False
    form = False
    role = user.role if user.role else False

    if request.method == 'POST':
        
        next = False

        if request.GET.get('next'):
            next = request.GET.get('next')

        if role:
            if role == 'mentor':
                form = MentorForm(request.POST, instance=get_object_or_404(Mentor, user=user))
            else:
                account = get_object_or_404(Guardian, user=user)
                if not account.phone:
                    form = GuardianForm(request.POST, instance=account)
                else:
                    form = StudentForm(request.POST)
                    if form.is_valid():
                        new_student = form.save(commit=False)
                        new_student.guardian = account
                        new_student.save()
                        messages.add_message(request, messages.SUCCESS, 'Student Registered.')

                    if next:
                        return HttpResponseRedirect(next)
                    else:
                        return HttpResponseRedirect(reverse('welcome'))

            if form.is_valid():
                form.save()
                # if role == 'mentor' or account.get_students().count():
                messages.add_message(request, messages.SUCCESS, 'Profile information saved.')

                if next:
                    return HttpResponseRedirect(next)
                else:
                    return HttpResponseRedirect(reverse('dojo'))
            else:
                messages.add_message(request, messages.ERROR, 'There was an error. Please try again.')
                return HttpResponseRedirect(reverse('welcome'))
        else:
            if request.POST.get('role') == 'mentor':
                role = 'mentor'
                mentor = Mentor(user=user)
                mentor.first_name = user.first_name
                mentor.last_name = user.last_name
                mentor.save()
                user.role = role
            else:
                role = 'guardian'
                guardian = Guardian(user=user)
                guardian.first_name = user.first_name
                guardian.last_name = user.last_name
                guardian.save()
                user.role = role

            if role == 'mentor':
                sendSystemEmail(request, 'Welcome!', 'WELCOME_MENTOR', {
                    'user': request.user,
                    'site_url': settings.SITE_URL
                })
            else:
                sendSystemEmail(request, 'Welcome!', 'WELCOME_GUARDIAN', {
                    'user': request.user,
                    'site_url': settings.SITE_URL
                })

            user.save()

            return HttpResponseRedirect(reverse('welcome') + '?next=' + next)                

    if role:
        if role == 'mentor':
            mentor = get_object_or_404(Mentor, user=user)
            account = mentor
            form = MentorForm(instance=account)

        if role == 'guardian':
            guardian = get_object_or_404(Guardian, user=user)
            account = guardian
            if not account.phone:
                form = GuardianForm(instance=account)
            else:
                add_student = True
                form = StudentForm(initial={'guardian': guardian.pk})

    if account and account.first_name:
        if role == 'mentor':
            return HttpResponseRedirect(reverse('dojo'))
        else:
            students = account.get_students() if account.get_students().count() else False

    return render_to_response(template_name, {
        'role': role,
        'account': account,
        'form': form,
        'add_student': add_student,
        'students': students,
    }, context_instance=RequestContext(request))


def sessions(request, year=False, month=False, template_name="sessions.html"):

    now = datetime.now()

    year = int(year) if year else now.year
    month = int(month) if month else now.month

    calendar_date = date(day=1, month=month, year=year)
    prev_date = add_months(calendar_date,-1)
    next_date = add_months(calendar_date,1)

    all_sessions = Session.objects.filter(active=True).order_by('start_date')
    sessions = all_sessions.filter(start_date__year=year, start_date__month=month).order_by('start_date')
    cal = SessionsCalendar(sessions).formatmonth(year, month)

    return render_to_response(template_name,{
        'all_sessions': all_sessions,
        'sessions': sessions,
        'calendar': mark_safe(cal),
        'calendar_date': calendar_date,
        'prev_date': prev_date,
        'next_date': next_date
    }, context_instance=RequestContext(request))


def session_detail(request, year, month, day, slug, session_id, template_name="session-detail.html"):
    session_obj = get_object_or_404(Session, id=session_id)

    mentor_signed_up = False
    is_guardian = False
    account = False
    students = False

    if request.method == 'POST':
        if request.POST['waitlist']:

            if request.POST['waitlist'] == 'student':
                student = Student.objects.get(id=int(request.POST['account_id']))

                if request.POST['remove'] == 'true':
                    session_obj.waitlist_students.remove(student)
                    session_obj.save()
                    messages.add_message(request, messages.SUCCESS, 'You have been removed from the waitlist. Thanks for letting us know.')
                else:
                    session_obj.waitlist_students.add(student)
                    session_obj.save()
                    messages.add_message(request, messages.SUCCESS, 'Added to waitlist successfully.')
            else:
                mentor = Mentor.objects.get(id=int(request.POST['account_id']))

                if request.POST['remove'] == 'true':
                    session_obj.waitlist_mentors.remove(mentor)
                    session_obj.save()
                    messages.add_message(request, messages.SUCCESS, 'You have been removed from the waitlist. Thanks for letting us know.')
                else:
                    session_obj.waitlist_mentors.add(mentor)
                    session_obj.save()
                    messages.add_message(request, messages.SUCCESS, 'Added to waitlist successfully.')
        else:
            messages.add_message(request, messages.ERROR, 'Invalid request, please try again.')

        return HttpResponseRedirect(reverse('session_detail', args=(session_obj.start_date.year, session_obj.start_date.month, session_obj.start_date.day, session_obj.course.slug, session_obj.id)))

    upcoming_classes = Session.objects.filter(active=True).order_by('start_date')

    if request.user.is_authenticated():
        if request.user.role == 'mentor':
            mentor = get_object_or_404(Mentor, user=request.user)
            account = mentor
            mentor_signed_up = True if mentor in session_obj.mentors.all() else False
            spots_remaining = ( session_obj.capacity / 2 ) - session_obj.mentors.all().count()
        else:
            guardian = get_object_or_404(Guardian, user=request.user)
            account = guardian
            is_guardian = True
            students = guardian.get_students() if guardian.get_students().count() else False
            spots_remaining = session_obj.capacity - session_obj.get_current_students().all().count()
    else:
        spots_remaining = session_obj.capacity - session_obj.get_current_students().all().count()

    return render_to_response(template_name,{
        'session': session_obj,
        'mentor_signed_up': mentor_signed_up,
        'is_guardian': is_guardian,
        'students': students,
        'account': account,
        'upcoming_classes': upcoming_classes,
        'spots_remaining': spots_remaining
    }, context_instance=RequestContext(request))


@login_required
def session_sign_up(request, year, month, day, slug, session_id, student_id=False, template_name="session-sign-up.html"):

    session_obj = get_object_or_404(Session, id=session_id)
    student = False
    guardian = False

    if request.user.role == 'mentor':
        mentor = get_object_or_404(Mentor, user=request.user)
        user_signed_up = True if mentor in session_obj.mentors.all() else False
    else:
        student = get_object_or_404(Student, id=student_id)
        guardian = get_object_or_404(Guardian, user=request.user)
        user_signed_up = True if student.is_registered_for_session(session_obj) else False

    undo = False

    if request.method == 'POST':

        if request.user.role == 'mentor':
            if user_signed_up:
                session_obj.mentors.remove(mentor)
                undo = True
            else:
                session_obj.mentors.add(mentor)
        else:
            if user_signed_up:
                order = get_object_or_404(Order, student=student, session=session_obj)
                order.delete()
                undo = True
            else:
                ip = request.META['REMOTE_ADDR']
                order = Order.objects.get_or_create(guardian=guardian, student=student, session=session_obj, ip=ip)

        session_obj.save()

        if undo:
            messages.add_message(request, messages.SUCCESS, 'Thanks for letting us know!')
        else:
            messages.add_message(request, messages.SUCCESS, 'Success! See you there!')
            

            if request.user.role == 'mentor':

                user_title = mentor.first_name if mentor.first_name else mentor.user.username

                sendSystemEmail(request, 'Upcoming class confirmation', 'CLASS_CONFIRM_MENTOR', {
                    'user': user_title,
                    'class_code': session_obj.course.code,
                    'class_title': session_obj.course.title,
                    'class_description': session_obj.course.description,
                    'class_start_date': session_obj.start_date,
                    'class_start_time': session_obj.start_date,
                    'class_end_date': session_obj.end_date,
                    'class_end_time': session_obj.end_date,
                    'class_location': session_obj.location,
                    'class_additional_info': session_obj.additional_info,
                    'site_url': settings.SITE_URL,
                    'class_url': reverse('session_detail', args=(session_obj.start_date.year, session_obj.start_date.month, session_obj.start_date.day, session_obj.course.slug, session_obj.id))
                })
            
            else:
                user_title = guardian.first_name if guardian.first_name else guardian.user.username

                sendSystemEmail(request, 'Upcoming class confirmation', 'CLASS_CONFIRM_GUARDIAN', {
                    'user': user_title,
                    'student_first_name': student.first_name,
                    'student_last_name': student.last_name,
                    'class_code': session_obj.course.code,
                    'class_title': session_obj.course.title,
                    'class_description': session_obj.course.description,
                    'class_start_date': session_obj.start_date,
                    'class_start_time': session_obj.start_date,
                    'class_end_date': session_obj.end_date,
                    'class_end_time': session_obj.end_date,
                    'class_location': session_obj.location,
                    'class_additional_info': session_obj.additional_info,
                    'site_url': settings.SITE_URL,
                    'class_url': reverse('session_detail', args=(session_obj.start_date.year, session_obj.start_date.month, session_obj.start_date.day, session_obj.course.slug, session_obj.id))
                })

        return HttpResponseRedirect(reverse('session_detail', args=(session_obj.start_date.year, session_obj.start_date.month, session_obj.start_date.day, session_obj.course.slug, session_obj.id)))

    return render_to_response(template_name,{
        'session': session_obj,
        'user_signed_up': user_signed_up,
        'student': student
    }, context_instance=RequestContext(request))


def meeting_detail(request, year, month, day, meeting_id, template_name="meeting-detail.html"):
    meeting_obj = get_object_or_404(Meeting, id=meeting_id)

    mentor_signed_up = False

    if request.user.is_authenticated():
        mentor = get_object_or_404(Mentor, user=request.user)
        mentor_signed_up = True if mentor in meeting_obj.mentors.all() else False

    return render_to_response(template_name,{
        'meeting': meeting_obj,
        'mentor_signed_up': mentor_signed_up,
    }, context_instance=RequestContext(request))


@login_required
def meeting_sign_up(request, year, month, day, meeting_id, student_id=False, template_name="meeting-sign-up.html"):

    meeting_obj = get_object_or_404(Meeting, id=meeting_id)

    mentor = get_object_or_404(Mentor, user=request.user)
    user_signed_up = True if mentor in meeting_obj.mentors.all() else False

    undo = False

    if request.method == 'POST':

        if user_signed_up:
            meeting_obj.mentors.remove(mentor)
            undo = True
        else:
            meeting_obj.mentors.add(mentor)

        meeting_obj.save()

        if undo:
            messages.add_message(request, messages.SUCCESS, 'Thanks for letting us know!')
        else:
            messages.add_message(request, messages.SUCCESS, 'Success! See you there!')

            user_title = mentor.first_name if mentor.first_name else mentor.user.username

            sendSystemEmail(request, 'Upcoming mentor meeting confirmation', 'MEETING_CONFIRM_MENTOR', {
                'user': user_title,
                'meeting_title': meeting_obj.meeting_type.title,
                'meeting_description': meeting_obj.meeting_type.description,
                'meeting_start_date': meeting_obj.start_date,
                'meeting_start_time': meeting_obj.start_date,
                'meeting_end_date': meeting_obj.end_date,
                'meeting_end_time': meeting_obj.end_date,
                'meeting_location': meeting_obj.location,
                'meeting_additional_info': meeting_obj.additional_info,
                'site_url': settings.SITE_URL,
                'meeting_url': reverse('meeting_detail', args=(meeting_obj.start_date.year, meeting_obj.start_date.month, meeting_obj.start_date.day, meeting_obj.id))
            })

        return HttpResponseRedirect(reverse('meeting_detail', args=(meeting_obj.start_date.year, meeting_obj.start_date.month, meeting_obj.start_date.day, meeting_obj.id)))

    return render_to_response(template_name,{
        'meeting': meeting_obj,
        'user_signed_up': user_signed_up
    }, context_instance=RequestContext(request))

def volunteer(request, template_name="volunteer.html"):

    return render_to_response(template_name,{}, context_instance=RequestContext(request))

def faqs(request, template_name="faqs.html"):

    return render_to_response(template_name,{}, context_instance=RequestContext(request))

@login_required
def dojo(request, template_name="dojo.html"):

    context = {
        'user': request.user
    }

    if request.user.role:

        if request.user.role == 'mentor':
            mentor = get_object_or_404(Mentor, user=request.user)
            account = mentor

            mentor_sessions = Session.objects.filter(mentors=mentor)
            upcoming_sessions = mentor_sessions.filter(active=True).order_by('start_date')
            past_sessions = mentor_sessions.exclude(active=True).order_by('start_date')

            upcoming_meetings = Meeting.objects.filter(active=True).order_by('start_date')


            if request.method == 'POST':
                form = MentorForm(request.POST, instance=account)
                if form.is_valid():
                    form.save()
                    messages.add_message(request, messages.SUCCESS, 'Profile information saved.')
                    return HttpResponseRedirect(reverse('dojo'))
                else:
                    messages.add_message(request, messages.ERROR, 'There was an error. Please try again.')
            else:
                form = MentorForm(instance=account)

            context['upcoming_sessions'] = upcoming_sessions
            context['upcoming_meetings'] = upcoming_meetings
            context['past_sessions'] = past_sessions

        if request.user.role == 'guardian':
            guardian = get_object_or_404(Guardian, user=request.user)
            account = guardian

            students = Student.objects.filter(guardian=guardian)
            student_orders = Order.objects.filter(student__in=students)
            upcoming_orders = student_orders.filter(active=True).order_by('session__start_date')
            past_orders = student_orders.exclude(active=True).order_by('session__start_date')

            if request.method == 'POST':
                form = GuardianForm(request.POST, instance=account)
                if form.is_valid():
                    form.save()
                    messages.add_message(request, messages.SUCCESS, 'Profile information saved.')
                    return HttpResponseRedirect(reverse('dojo'))
                else:
                    messages.add_message(request, messages.ERROR, 'There was an error. Please try again.')
            else:
                form = GuardianForm(instance=account)

            context['students'] = students
            context['upcoming_orders'] = upcoming_orders
            context['past_orders'] = past_orders


        context['account'] = account
        context['form'] = form

    else:
        if request.GET.get('next'): 
            return HttpResponseRedirect(reverse('welcome') + '?next=' + request.GET.get('next'))
        else:
            messages.add_message(request, messages.WARNING, 'Tell us a little about yourself before going on to your dojo')
            return HttpResponseRedirect(reverse('welcome'))


    return render_to_response(template_name, context, context_instance=RequestContext(request))


class SessionsCalendar(HTMLCalendar):

    def __init__(self, sessions):
        super(SessionsCalendar, self).__init__()
        self.sessions = self.group_by_day(sessions)

    def formatday(self, day, weekday):
        if day != 0:
            cssclass = self.cssclasses[weekday]
            if date.today() == date(self.year, self.month, day):
                cssclass += ' today'
            if day in self.sessions:
                cssclass += ' filled'
                body = []
                for cdc_session in self.sessions[day]:
                    remaining_spots = cdc_session.capacity - cdc_session.get_current_students().all().count()
                    dayclass = 'unavailable' if not remaining_spots else 'available'
                    body.append('<a class="' + dayclass + '" href="%s">' % cdc_session.get_absolute_url())
                    if cdc_session.course.code:
                        body.append(esc(cdc_session.course.code) + ': ')
                    body.append(esc(cdc_session.course.title))
                    body.append('</a>')
                return self.day_cell(cssclass, '%d %s' % (day, ''.join(body)))
            return self.day_cell(cssclass, day)
        return self.day_cell('noday', '&nbsp;')

    def formatmonth(self, year, month):
        self.year, self.month = year, month
        return super(SessionsCalendar, self).formatmonth(year, month)

    def group_by_day(self, sessions):
        field = lambda cdc_session: cdc_session.start_date.day
        return dict(
            [(day, list(items)) for day, items in groupby(sessions, field)]
        )

    def day_cell(self, cssclass, body):
        return '<td class="%s">%s</td>' % (cssclass, body)


def mentors(request, template_name="mentors.html"):

    mentors = Mentor.objects.filter(active=True)

    return render_to_response(template_name, {
        'mentors': mentors
    }, context_instance=RequestContext(request))


def mentor_detail(request, mentor_id=False, template_name="mentor-detail.html"):

    mentor = get_object_or_404(Mentor, id=mentor_id)

    return render_to_response(template_name, {
        'mentor': mentor
    }, context_instance=RequestContext(request))


@login_required
def student_detail(request, student_id=False, template_name="student-detail.html"):

    access = True

    if request.user.role == 'guardian' and student_id:
        student = get_object_or_404(Student, id=student_id)
        guardian = get_object_or_404(Guardian, user=request.user)

        if not student.guardian == guardian:
            access = False

        form = StudentForm(instance=student)
    else:
        access = False


    if not access:
        return HttpResponseRedirect(reverse('dojo'))
        messages.add_message(request, messages.ERROR, 'You do not have permissions to edit this student.')


    if request.method == 'POST':
        form = StudentForm(request.POST, instance=student)
        if form.is_valid():
            form.save()
            messages.add_message(request, messages.SUCCESS, 'Student Updated.')
            return HttpResponseRedirect(reverse('dojo'))

    return render_to_response(template_name, {
        'form': form
    }, context_instance=RequestContext(request))

def donate(request, template_name="donate.html"):

    item_number = False

    if request.method == 'POST':

        # if paypal notification response
        if 'item_number' in request.POST:
            verifyDonation(request.POST['item_number'])
            return HttpResponse('success')

        # if new donation form submit
        if 'first_name' in request.POST and 'last_name' in request.POST and 'email' in request.POST and 'amount' in request.POST:
            donation = Donation(first_name=request.POST['first_name'], last_name=request.POST['last_name'], email=request.POST['email'], amount=request.POST['amount'])
            donation.save()

            return HttpResponse(donation.id)
        else:
            return HttpResponse('fail')

    # if paypal notification response
    if 'item_number' in request.GET:
        verifyDonation(request.GET['item_number'])

    return render_to_response(template_name,{}, context_instance=RequestContext(request))

def verifyDonation(donation_id):
    donation = get_object_or_404(Donation, id=donation_id)
    donation.verified = True;
    
    if not donation.receipt_sent:
        sendSystemEmail(request, 'Thank you!', 'DONATION_RECEIPT', {
            'first_name': donation.first_name,
            'last_name': donation.last_name,
            'amount': donation.amount,
            'site_url': settings.SITE_URL
        })
        donation.receipt_sent = True

    donation.save()

def about(request, template_name="about.html"):

    return render_to_response(template_name,{}, context_instance=RequestContext(request))


def privacy(request, template_name="privacy.html"):

    return render_to_response(template_name,{}, context_instance=RequestContext(request))



@login_required
def cdc_admin(request, template_name="cdc-admin.html"):
    
    if not request.user.is_staff:
        messages.add_message(request, messages.ERROR, 'You do not have permission to access this page.')
        return HttpResponseRedirect(reverse('sessions'))

    sessions = Session.objects.all()

    upcoming_sessions = sessions.filter(active=True).order_by('start_date')
    past_sessions = sessions.exclude(active=True).order_by('start_date')

    return render_to_response(template_name,{
        'upcoming_sessions': upcoming_sessions,
        'past_sessions': past_sessions
    }, context_instance=RequestContext(request))


@login_required
def session_stats(request, session_id, template_name="session-stats.html"):
    
    if not request.user.is_staff:
        messages.add_message(request, messages.ERROR, 'You do not have permission to access this page.')
        return HttpResponseRedirect(reverse('sessions'))

    session_obj = get_object_or_404(Session, id=session_id)

    current_orders_checked_in = session_obj.get_current_orders(checked_in=True)

    students_checked_in = current_orders_checked_in.values('student')
    attendance_percentage = session_obj.get_current_students().count() /  current_orders_checked_in.count() * 100

    # Genders

    # Average Age
    student_ages = []
    for order in current_orders_checked_in:
        student_ages.append(order.student.get_age())
    average_age = reduce(lambda x, y: x + y, student_ages) / len(student_ages)

    return render_to_response(template_name,{
        'session': session_obj,
        'students_checked_in': students_checked_in,
        'attendance_percentage': attendance_percentage,
        'average_age': average_age
    }, context_instance=RequestContext(request))

@login_required
def session_check_in(request, session_id, template_name="session-check-in.html"):
    
    if not request.user.is_staff:
        messages.add_message(request, messages.ERROR, 'You do not have permission to access this page.')
        return HttpResponseRedirect(reverse('sessions'))

    session_obj = get_object_or_404(Session, id=session_id)

    if request.method == 'POST':
        
        if 'active' in request.POST:
            session_obj.active = False
            session_obj.save()
            messages.add_message(request, messages.SUCCESS, 'Class started')
        else:
            if 'order_id' in request.POST:
                
                order = get_object_or_404(Order, id=request.POST['order_id'])
                
                if order.check_in:
                    order.check_in = None
                else:
                    order.check_in = datetime.now()
                
                if order.guardian.first_name + ' ' + order.guardian.last_name != request.POST['order_alternate_guardian']:
                    order.alternate_guardian = request.POST['order_alternate_guardian']
                
                order.save()
            else:
                messages.add_message(request, messages.ERROR, 'Invalid Order')

    return render_to_response(template_name,{
        'session': session_obj,
    }, context_instance=RequestContext(request))



def sendSystemEmail(request, subject, template_name, merge_vars):

    msg = EmailMessage(subject=subject, from_email=settings.DEFAULT_FROM_EMAIL,
                       to=[request.user.email])
    msg.template_name = template_name
    msg.global_merge_vars = merge_vars
    msg.use_template_subject = True

    # Optional Mandrill-specific extensions:
    # msg.tags = ['one tag', 'two tag', 'red tag', 'blue tag']
    # msg.metadata = {'user_id': '8675309'}

    # Send it:
    msg.send()<|MERGE_RESOLUTION|>--- conflicted
+++ resolved
@@ -112,11 +112,7 @@
 
 def home(request, template_name="home.html"):
 
-<<<<<<< HEAD
-    upcoming_classes = Session.objects.filter(active=True).order_by('start_date').first()
-=======
     upcoming_classes = Session.objects.filter(active=True).order_by('start_date')[:3]
->>>>>>> 21fce99f
 
     return render_to_response(template_name, {
         'upcoming_classes': upcoming_classes
