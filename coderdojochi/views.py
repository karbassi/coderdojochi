from django.conf import settings
from django.shortcuts import render_to_response, get_object_or_404
from django.template import RequestContext, Context
from django.template.loader import get_template
from django.http import HttpResponse, HttpResponseForbidden, HttpResponseRedirect
from django.core.mail import EmailMessage, EmailMultiAlternatives, send_mail
from django.core.urlresolvers import reverse
from django.contrib import messages, auth
from django.contrib.auth import get_user_model
from django.contrib.auth import authenticate
from django.contrib.auth import login
from django.contrib.auth.decorators import login_required
from django.core.cache import cache
from django.views.decorators.csrf import csrf_exempt
from django import forms

from coderdojochi.models import Mentor, Guardian, Student, Course, Session, Order, Meeting, Donation
from coderdojochi.forms import MentorForm, GuardianForm, StudentForm, ContactForm

from calendar import HTMLCalendar

from icalendar import Calendar, Event, vCalAddress, vText

from datetime import date, timedelta
from itertools import groupby
from collections import Counter
import operator

from django.utils import timezone
from django.utils.html import conditional_escape as esc
from django.utils.safestring import mark_safe

from django.utils.translation import ugettext_lazy as _

from paypal.standard.forms import PayPalPaymentsForm

import arrow, os, pytz, tempfile

# this will assign User to our custom CDCUser
User = get_user_model()

from registration.backends.simple.views import RegistrationView
from registration import forms as registration_forms
from registration import signals

import calendar


class CDCRegistrationForm(registration_forms.RegistrationForm):

    username = forms.RegexField(initial='set-to-email',
                                regex=r'^[\w.@+-]+$',
                                max_length=30,
                                widget=forms.HiddenInput,
                                error_messages={'invalid': _("This value may contain only letters, numbers and @/./+/-/_ characters.")})


    def clean_email(self):
        """
        Validate that the username is alphanumeric and is not already
        in use.

        """
        existing = User.objects.filter(email__iexact=self.cleaned_data['email'])
        if existing.exists():
            raise forms.ValidationError(_("A user with that email already exists."))
        else:
            return self.cleaned_data['email']

    def clean(self):
        """
        Verifiy that the values entered into the two password fields
        match. Note that an error here will end up in
        ``non_field_errors()`` because it doesn't apply to a single
        field.

        """
        if 'password1' in self.cleaned_data and 'password2' in self.cleaned_data:
            if self.cleaned_data['password1'] != self.cleaned_data['password2']:
                raise forms.ValidationError(_("The two password fields didn't match."))

        return self.cleaned_data


class RegisterView(RegistrationView):

    enroll = False
    form_class = CDCRegistrationForm

    def register(self, request, **cleaned_data):

<<<<<<< HEAD
        email, password, first_name, last_name = cleaned_data['email'], cleaned_data['password1'], cleaned_data['first_name'].strip(), cleaned_data['last_name'].strip()
        username = email
=======
        email, password, first_name, last_name = cleaned_data['email'], cleaned_data['password1'], cleaned_data['first_name'], cleaned_data['last_name']
        username = email[:30]
>>>>>>> 82bb3ff0

        user = User.objects.create_user(username, email, password, first_name=first_name, last_name=last_name)

        new_user = authenticate(username=email, password=password)
        login(request, new_user)
        signals.user_registered.send(sender=self.__class__,
                                     user=new_user,
                                     request=request)
        return new_user

    def get_success_url(self, request, user):

        url = user.get_absolute_url()

        if 'next' in request.GET:
            url += '?next=' + request.GET['next']

            if self.enroll:
                url += '&enroll=True'

        return (url, (), {})

def add_months(sourcedate, months):
    month = sourcedate.month - 1 + months
    year = sourcedate.year + month / 12
    month = month % 12 + 1
    day = min(sourcedate.day,calendar.monthrange(year,month)[1])

    return date(year,month,day)

def home(request, template_name="home.html"):

    if cache.get('upcoming_public_classes'):
        upcoming_classes = cache.get('upcoming_public_classes')
    else:
        upcoming_classes = Session.objects.filter(active=True, end_date__gte=timezone.now()).order_by('start_date')

        if not request.user.is_authenticated() or not request.user.role == 'mentor':
            upcoming_classes = upcoming_classes.filter(public=True)

        upcoming_classes = upcoming_classes[:3]

        cache.set('upcoming_public_classes', upcoming_classes, 600)

    return render_to_response(template_name, {
        'upcoming_classes': upcoming_classes
    }, context_instance=RequestContext(request))

@login_required
def welcome(request, template_name="welcome.html"):

    keepGoing = True

    user = request.user
    account = False
    add_student = False
    students = False
    form = False
    role = user.role if user.role else False


    next = False

    if 'next' in request.GET:
        next = request.GET['next']

    if request.method == 'POST':

        if role:
            if role == 'mentor':
                form = MentorForm(request.POST, instance=get_object_or_404(Mentor, user=user))
            else:
                account = get_object_or_404(Guardian, user=user)
                if not account.phone or not account.zip:
                    form = GuardianForm(request.POST, instance=account)
                else:
                    form = StudentForm(request.POST)
                    if form.is_valid():
                        new_student = form.save(commit=False)
                        new_student.guardian = account
                        new_student.save()
                        messages.add_message(request, messages.SUCCESS, 'Student Registered.')
                    else:
                        keepGoing = False

                    if keepGoing:
                        if next:
                            if 'enroll' in request.GET:
                                return HttpResponseRedirect(next + '?enroll=True&student=' + str(new_student.id))
                            else:
                                return HttpResponseRedirect(next)
                        else:
                            return HttpResponseRedirect(reverse('welcome'))

            if keepGoing:
                if form.is_valid():
                    form.save()
                    messages.add_message(request, messages.SUCCESS, 'Profile information saved.')

                    if next:
                        if 'enroll' in request.GET:
                            return HttpResponseRedirect(next + '?enroll=True')
                        else:
                            return HttpResponseRedirect(next)
                    else:
                        return HttpResponseRedirect(reverse('dojo'))
                else:
                    keepGoing = False
        else:
            if request.POST.get('role') == 'mentor':
                role = 'mentor'
                mentor, created = Mentor.objects.get_or_create(user=user)
                mentor.first_name = user.first_name
                mentor.last_name = user.last_name
                mentor.save()
                user.role = role
            else:
                role = 'guardian'
                guardian, created = Guardian.objects.get_or_create(user=user)
                guardian.first_name = user.first_name
                guardian.last_name = user.last_name
                guardian.save()
                user.role = role

            user.save()


            merge_vars = {
                'user': request.user.username,
                'first_name': request.user.first_name,
                'last_name': request.user.last_name
            }

            if next:
                next = '?next=' + next
            else:
                next = ''

            if role == 'mentor':

                # check for next upcoming meeting
                next_meeting = Meeting.objects.filter(active=True, public=True).order_by('start_date').first()

                if next_meeting:
                    merge_vars['next_intro_meeting_url'] = next_meeting.get_absolute_url()
                    merge_vars['next_intro_meeting_ics_url'] = next_meeting.get_ics_url()

                sendSystemEmail(request, 'Welcome!', 'coderdojochi-welcome-mentor', merge_vars)

                return HttpResponseRedirect(next)
            else:

                # check for next upcoming class
                next_class = Session.objects.filter(active=True).order_by('start_date').first()

                if next_class:
                    merge_vars['next_class_url'] = next_class.get_absolute_url()
                    merge_vars['next_class_ics_url'] = next_class.get_ics_url()

                sendSystemEmail(request, 'Welcome!', 'coderdojochi-welcome-guardian', merge_vars)

                return HttpResponseRedirect(reverse('welcome') + next)

    if role and keepGoing:
        if role == 'mentor':
            mentor = get_object_or_404(Mentor, user=user)
            account = mentor
            form = MentorForm(instance=account)

        if role == 'guardian':
            guardian = get_object_or_404(Guardian, user=user)
            account = guardian
            if not account.phone or not account.zip:
                form = GuardianForm(instance=account)
            else:
                add_student = True
                form = StudentForm(initial={'guardian': guardian.pk})

    if account and account.first_name and keepGoing:
        if role == 'mentor':
            if next:
                return HttpResponseRedirect(next)
            else:
                return HttpResponseRedirect(reverse('dojo'))
        else:
            students = account.get_students() if account.get_students().count() else False

    if keepGoing:
        if 'next' in request.GET:
            next = request.GET['next']
        else:
            next = False

    return render_to_response(template_name, {
        'role': role,
        'account': account,
        'form': form,
        'add_student': add_student,
        'students': students,
        'next': next
    }, context_instance=RequestContext(request))

def sessions(request, year=False, month=False, template_name="sessions.html"):

    now = timezone.now()

    year = int(year) if year else now.year
    month = int(month) if month else now.month

    calendar_date = date(day=1, month=month, year=year)
    prev_date = add_months(calendar_date,-1)
    next_date = add_months(calendar_date,1)

    if cache.get('public_sessions'):
        all_sessions = cache.get('public_sessions')
    else:
        all_sessions = Session.objects.filter(active=True, end_date__gte=timezone.now()).order_by('start_date')

        if not request.user.is_authenticated() or not request.user.role == 'mentor':
            all_sessions = all_sessions.filter(public=True)

        cache.set('public_sessions', all_sessions, 600)

    sessions = all_sessions.filter(start_date__year=year, start_date__month=month).order_by('start_date')
    cal = SessionsCalendar(sessions).formatmonth(year, month)

    return render_to_response(template_name,{
        'all_sessions': all_sessions,
        'sessions': sessions,
        'calendar': mark_safe(cal),
        'calendar_date': calendar_date,
        'prev_date': prev_date,
        'next_date': next_date
    }, context_instance=RequestContext(request))


def session_detail_enroll(request, year, month, day, slug, session_id, template_name="session-detail.html"):
    return session_detail(request, year, month, day, slug, session_id, template_name, enroll=True)

def session_detail(request, year, month, day, slug, session_id, template_name="session-detail.html", enroll=False):
    session_obj = get_object_or_404(Session, id=session_id)
    mentor_signed_up = False
    is_guardian = False
    account = False
    students = False

    if request.method == 'POST':
        if 'waitlist' in request.POST:

            if request.POST['waitlist'] == 'student':
                student = Student.objects.get(id=int(request.POST['account_id']))

                if request.POST['remove'] == 'true':
                    session_obj.waitlist_students.remove(student)
                    session_obj.save()
                    messages.add_message(request, messages.SUCCESS, 'You have been removed from the waitlist. Thanks for letting us know.')
                else:
                    session_obj.waitlist_students.add(student)
                    session_obj.save()
                    messages.add_message(request, messages.SUCCESS, 'Added to waitlist successfully.')
            else:
                mentor = Mentor.objects.get(id=int(request.POST['account_id']))

                if request.POST['remove'] == 'true':
                    session_obj.waitlist_mentors.remove(mentor)
                    session_obj.save()
                    messages.add_message(request, messages.SUCCESS, 'You have been removed from the waitlist. Thanks for letting us know.')
                else:
                    session_obj.waitlist_mentors.add(mentor)
                    session_obj.save()
                    messages.add_message(request, messages.SUCCESS, 'Added to waitlist successfully.')
        else:
            messages.add_message(request, messages.ERROR, 'Invalid request, please try again.')

        return HttpResponseRedirect(session_obj.get_absolute_url())

    upcoming_classes = Session.objects.filter(active=True, end_date__gte=timezone.now()).order_by('start_date')

    if not request.user.is_authenticated() or not request.user.role == 'mentor':
        upcoming_classes = upcoming_classes.filter(public=True)

    if request.user.is_authenticated():

        if not request.user.role:
            messages.add_message(request, messages.WARNING, 'Please select one of the following options to continue.')

            url = reverse('welcome') + '?next=' + session_obj.get_absolute_url()

            if 'enroll' in request.GET:
                url += '&enroll=True'

            return HttpResponseRedirect(url)

        if request.user.role == 'mentor':
            mentor = get_object_or_404(Mentor, user=request.user)
            account = mentor
            mentor_signed_up = True if mentor in session_obj.mentors.all() else False
            spots_remaining = session_obj.get_mentor_capacity() - session_obj.mentors.all().count()

            if enroll or 'enroll' in request.GET:
                return HttpResponseRedirect(session_obj.get_absolute_url() + '/sign-up/')

        else:
            guardian = get_object_or_404(Guardian, user=request.user)
            account = guardian
            is_guardian = True
            students = guardian.get_students() if guardian.get_students().count() else False
            spots_remaining = session_obj.capacity - session_obj.get_current_students().all().count()

            if enroll or 'enroll' in request.GET:
                if not students:
                    return HttpResponseRedirect(reverse('welcome') + '?next=' + session_obj.get_absolute_url() + '&enroll=True')
                else:
                    if 'student' in request.GET:
                        return HttpResponseRedirect(session_obj.get_absolute_url() + '/sign-up/' + request.GET['student'])

    else:
        spots_remaining = session_obj.capacity - session_obj.get_current_students().all().count()

    # only allow mentors to view non-public sessions
    # if not session_obj.public:
    #     if not request.user.is_authenticated() or is_guardian:
    #         messages.add_message(request, messages.ERROR, 'Sorry, the class you requested is not available at this time.')
    #         return HttpResponseRedirect(reverse('sessions'))

    return render_to_response(template_name,{
        'session': session_obj,
        'mentor_signed_up': mentor_signed_up,
        'is_guardian': is_guardian,
        'students': students,
        'account': account,
        'upcoming_classes': upcoming_classes,
        'spots_remaining': spots_remaining
    }, context_instance=RequestContext(request))


@login_required
def session_sign_up(request, year, month, day, slug, session_id, student_id=False, template_name="session-sign-up.html"):

    session_obj = get_object_or_404(Session, id=session_id)
    student = False
    guardian = False

    if not request.user.role:
        messages.add_message(request, messages.WARNING, 'Please select one of the following options to continue.')
        return HttpResponseRedirect(reverse('welcome') + '?next=' + session_obj.get_absolute_url())

    if request.user.role == 'mentor':

        mentor = get_object_or_404(Mentor, user=request.user)

        if not mentor.has_attended_intro_meeting:
            messages.add_message(request, messages.WARNING, 'You cannot sign up for a class until after attending a mentor meeting. Please RSVP below.')
            return HttpResponseRedirect(reverse('dojo') + '?highlight=meetings')

        user_signed_up = True if mentor in session_obj.mentors.all() else False

        if not user_signed_up:
            if session_obj.get_mentor_capacity() <= session_obj.mentors.all().count():
                messages.add_message(request, messages.ERROR, 'Sorry this class is at mentor capacity.  Please check back soon and/or join us for another upcoming class!')
                return HttpResponseRedirect(session_obj.get_absolute_url())

    else:
        student = get_object_or_404(Student, id=student_id)
        guardian = get_object_or_404(Guardian, user=request.user)
        user_signed_up = True if student.is_registered_for_session(session_obj) else False

        if not user_signed_up:
            if session_obj.capacity <= session_obj.get_current_students().all().count():
                messages.add_message(request, messages.ERROR, 'Sorry this class has sold out. Please sign up for the wait list and/or check back later.')
                return HttpResponseRedirect(session_obj.get_absolute_url())

    undo = False

    if request.method == 'POST':

        if request.user.role == 'mentor':
            if user_signed_up:
                session_obj.mentors.remove(mentor)
                undo = True
            else:
                session_obj.mentors.add(mentor)
        else:
            if user_signed_up:
                order = get_object_or_404(Order, student=student, session=session_obj)
                order.delete()
                undo = True
            else:
                if not settings.DEBUG:
                    ip = request.META['HTTP_X_FORWARDED_FOR'] or request.META['REMOTE_ADDR']
                else:
                    ip = request.META['REMOTE_ADDR']

                order, created = Order.objects.get_or_create(guardian=guardian, student=student, session=session_obj, ip=ip)

                # we dont want guardians getting 7 day reminder email if they sign up within 9 days
                if session_obj.start_date < timezone.now() + timedelta(days=9):
                    order.week_reminder_sent = True

                # or 24 hours notice if signed up within 48 hours
                if session_obj.start_date < timezone.now() + timedelta(days=2):
                    order.week_reminder_sent = True
                    order.day_reminder_sent = True

                order.save()

        session_obj.save()

        if undo:
            messages.add_message(request, messages.SUCCESS, 'Thanks for letting us know!')
        else:
            messages.add_message(request, messages.SUCCESS, 'Success! See you there!')


            if request.user.role == 'mentor':

                sendSystemEmail(request, 'Upcoming class confirmation', 'coderdojochi-class-confirm-mentor', {
                    'first_name': request.user.first_name,
                    'last_name': request.user.last_name,
                    'class_code': session_obj.course.code,
                    'class_title': session_obj.course.title,
                    'class_description': session_obj.course.description,
                    'class_start_date': arrow.get(session_obj.mentor_start_date).format('dddd, MMMM D, YYYY'),
                    'class_start_time': arrow.get(session_obj.mentor_start_date).format('h:mma'),
                    'class_end_date': arrow.get(session_obj.mentor_end_date).format('dddd, MMMM D, YYYY'),
                    'class_end_time': arrow.get(session_obj.mentor_end_date).format('h:mma'),
                    'class_location_name': session_obj.location.name,
                    'class_location_address': session_obj.location.address,
                    'class_location_address2': session_obj.location.address2,
                    'class_location_city': session_obj.location.city,
                    'class_location_state': session_obj.location.state,
                    'class_location_zip': session_obj.location.zip,
                    'class_additional_info': session_obj.additional_info,
                    'class_url': session_obj.get_absolute_url(),
                    'class_ics_url': session_obj.get_ics_url()
                })

            else:

                sendSystemEmail(request, 'Upcoming class confirmation', 'coderdojochi-class-confirm-guardian', {
                    'first_name': request.user.first_name,
                    'last_name': request.user.last_name,
                    'student_first_name': student.first_name,
                    'student_last_name': student.last_name,
                    'class_code': session_obj.course.code,
                    'class_title': session_obj.course.title,
                    'class_description': session_obj.course.description,
                    'class_start_date': arrow.get(session_obj.start_date).format('dddd, MMMM D, YYYY'),
                    'class_start_time': arrow.get(session_obj.start_date).format('h:mma'),
                    'class_end_date': arrow.get(session_obj.end_date).format('dddd, MMMM D, YYYY'),
                    'class_end_time': arrow.get(session_obj.end_date).format('h:mma'),
                    'class_location_name': session_obj.location.name,
                    'class_location_address': session_obj.location.address,
                    'class_location_address2': session_obj.location.address2,
                    'class_location_city': session_obj.location.city,
                    'class_location_state': session_obj.location.state,
                    'class_location_zip': session_obj.location.zip,
                    'class_additional_info': session_obj.additional_info,
                    'class_url': session_obj.get_absolute_url(),
                    'class_ics_url': session_obj.get_ics_url()
                })

        return HttpResponseRedirect(session_obj.get_absolute_url())

    # only allow mentors to view non-public sessions
    # if not session_obj.public:
    #     if not request.user.is_authenticated() or guardian:
    #         messages.add_message(request, messages.ERROR, 'Sorry, the class you requested is not available at this time.')
    #         return HttpResponseRedirect(reverse('sessions'))

    return render_to_response(template_name,{
        'session': session_obj,
        'user_signed_up': user_signed_up,
        'student': student,
    }, context_instance=RequestContext(request))

def session_ics(request, year, month, day, slug, session_id):

    session_obj = get_object_or_404(Session, id=session_id)

    cal = Calendar()

    cal.add('prodid', '-//CoderDojoChi//coderdojochi.org//')
    cal.add('version', '2.0')

    event = Event()

    start_date_arrow = arrow.get(session_obj.start_date)

    event.add('summary', session_obj.course.code + ' - ' + session_obj.course.title)
    event.add('dtstart', start_date_arrow.naive)
    event.add('dtend', arrow.get(session_obj.end_date).naive)
    event.add('dtstamp', start_date_arrow.datetime)

    if request.user.is_authenticated() and request.user.role == 'mentor':

        mentor_start_date_arrow = arrow.get(session_obj.mentor_start_date)
        event.add('dtstart', mentor_start_date_arrow.naive)
        event.add('dtend', arrow.get(session_obj.mentor_end_date).naive)
        event.add('dtstamp', mentor_start_date_arrow.datetime)

    organizer = vCalAddress('MAILTO:info@coderdojochi.org')

    organizer.params['cn'] = vText(session_obj.teacher.first_name  + ' ' + session_obj.teacher.last_name)
    organizer.params['role'] = vText('TEACHER')
    event['organizer'] = organizer
    event['location'] = vText(session_obj.location.name + ' ' + session_obj.location.address + ' ' + session_obj.location.address2 + ' ' + session_obj.location.city + ', ' + session_obj.location.state + ' ' + session_obj.location.zip)
    event['uid'] = 'CLASS00' + str(session_obj.id) + '@coderdojochi.org'
    event.add('priority', 5)

    cal.add_component(event)

    response = HttpResponse(cal.to_ical().replace('\r\n', '\n').strip(), content_type="text/calendar")
    response['Filename'] = session_obj.course.slug + '-' + arrow.get(session_obj.start_date).format('MM-DD-YYYY-HH:mm') + '.ics'
    response['Content-Disposition'] = 'attachment; filename=coderdojochi-' + arrow.get(session_obj.start_date).format('MM-DD-YYYY-HH:mma') + '.ics'

    return response


def meeting_detail(request, year, month, day, meeting_id, template_name="meeting-detail.html"):
    meeting_obj = get_object_or_404(Meeting, id=meeting_id)

    mentor_signed_up = False

    if request.user.is_authenticated():
        mentor = get_object_or_404(Mentor, user=request.user)
        mentor_signed_up = True if mentor in meeting_obj.mentors.all() else False

    return render_to_response(template_name,{
        'meeting': meeting_obj,
        'mentor_signed_up': mentor_signed_up,
    }, context_instance=RequestContext(request))


@login_required
def meeting_sign_up(request, year, month, day, meeting_id, student_id=False, template_name="meeting-sign-up.html"):

    meeting_obj = get_object_or_404(Meeting, id=meeting_id)

    mentor = get_object_or_404(Mentor, user=request.user)
    user_signed_up = True if mentor in meeting_obj.mentors.all() else False

    undo = False

    if request.method == 'POST':

        if user_signed_up:
            meeting_obj.mentors.remove(mentor)
            undo = True
        else:
            meeting_obj.mentors.add(mentor)

        meeting_obj.save()

        if undo:
            messages.add_message(request, messages.SUCCESS, 'Thanks for letting us know!')
        else:
            messages.add_message(request, messages.SUCCESS, 'Success! See you there!')

            sendSystemEmail(request, 'Upcoming mentor meeting confirmation', 'coderdojochi-meeting-confirm-mentor', {
                'first_name': request.user.first_name,
                'last_name': request.user.last_name,
                'meeting_title': meeting_obj.meeting_type.title,
                'meeting_description': meeting_obj.meeting_type.description,
                'meeting_start_date': arrow.get(meeting_obj.start_date).format('dddd, MMMM D, YYYY'),
                'meeting_start_time': arrow.get(meeting_obj.start_date).format('h:mma'),
                'meeting_end_date': arrow.get(meeting_obj.end_date).format('dddd, MMMM D, YYYY'),
                'meeting_end_time': arrow.get(meeting_obj.end_date).format('h:mma'),
                'meeting_location_name': meeting_obj.location.name,
                'meeting_location_address': meeting_obj.location.address,
                'meeting_location_address2': meeting_obj.location.address2,
                'meeting_location_city': meeting_obj.location.city,
                'meeting_location_state': meeting_obj.location.state,
                'meeting_location_zip': meeting_obj.location.zip,
                'meeting_additional_info': meeting_obj.additional_info,
                'meeting_url': meeting_obj.get_absolute_url(),
                'meeting_ics_url': meeting_obj.get_ics_url()
            })

        return HttpResponseRedirect(reverse('meeting_detail', args=(meeting_obj.start_date.year, meeting_obj.start_date.month, meeting_obj.start_date.day, meeting_obj.id)))

    return render_to_response(template_name,{
        'meeting': meeting_obj,
        'user_signed_up': user_signed_up
    }, context_instance=RequestContext(request))


def meeting_announce(request, meeting_id):

    if not request.user.is_staff:
        messages.add_message(request, messages.ERROR, 'You do not have permission to access this page.')
        return HttpResponseRedirect(reverse('home'))

    meeting_obj = get_object_or_404(Meeting, id=meeting_id)

    if not meeting_obj.announced_date:

        for mentor in Mentor.objects.filter(active=True):
            sendSystemEmail(request, 'Upcoming mentor meeting', 'coderdojochi-meeting-announcement-mentor', {
                'first_name': mentor.user.first_name,
                'last_name': mentor.user.last_name,
                'meeting_title': meeting_obj.meeting_type.title,
                'meeting_description': meeting_obj.meeting_type.description,
                'meeting_start_date': arrow.get(meeting_obj.start_date).format('dddd, MMMM D, YYYY'),
                'meeting_start_time': arrow.get(meeting_obj.start_date).format('h:mma'),
                'meeting_end_date': arrow.get(meeting_obj.end_date).format('dddd, MMMM D, YYYY'),
                'meeting_end_time': arrow.get(meeting_obj.end_date).format('h:mma'),
                'meeting_location_name': meeting_obj.location.name,
                'meeting_location_address': meeting_obj.location.address,
                'meeting_location_address2': meeting_obj.location.address2,
                'meeting_location_city': meeting_obj.location.city,
                'meeting_location_state': meeting_obj.location.state,
                'meeting_location_zip': meeting_obj.location.zip,
                'meeting_additional_info': meeting_obj.additional_info,
                'meeting_url': meeting_obj.get_absolute_url(),
                'meeting_ics_url': meeting_obj.get_ics_url()
            }, mentor.user.email)

        meeting_obj.announced_date = timezone.now()
        meeting_obj.save()

        messages.add_message(request, messages.SUCCESS, 'Meeting announced!')
    else:
        messages.add_message(request, messages.WARNING, 'Meeting already announced.')

    return HttpResponseRedirect(reverse('cdc_admin'))

def meeting_ics(request, year, month, day, meeting_id):

    meeting_obj = get_object_or_404(Meeting, id=meeting_id)

    cal = Calendar()

    cal.add('prodid', '-//CoderDojoChi//coderdojochi.org//')
    cal.add('version', '2.0')

    event = Event()

    start_date_arrow = arrow.get(meeting_obj.start_date)

    event.add('summary', meeting_obj.meeting_type.code + ' - ' + meeting_obj.meeting_type.title)
    event.add('dtstart', start_date_arrow.naive)
    event.add('dtend', arrow.get(meeting_obj.end_date).naive)
    event.add('dtstamp', start_date_arrow.datetime)

    organizer = vCalAddress('MAILTO:info@coderdojochi.org')

    organizer.params['cn'] = vText('CoderDojoChi')
    organizer.params['role'] = vText('Organization')
    event['organizer'] = organizer
    event['location'] = vText(meeting_obj.location.name + ' ' + meeting_obj.location.address + ' ' + meeting_obj.location.address2 + ' ' + meeting_obj.location.city + ', ' + meeting_obj.location.state + ' ' + meeting_obj.location.zip)
    event['uid'] = 'MEETING00' + str(meeting_obj.id) + '@coderdojochi.org'
    event.add('priority', 5)

    cal.add_component(event)

    response = HttpResponse(cal.to_ical().replace('\r\n', '\n').strip(), content_type="text/calendar")
    response['Filename'] = meeting_obj.meeting_type.slug + '-' + arrow.get(meeting_obj.start_date).format('MM-DD-YYYY-HH:mm') + '.ics'
    response['Content-Disposition'] = 'attachment; filename=coderdojochi-' + arrow.get(meeting_obj.start_date).format('MM-DD-YYYY-HH:mma') + '.ics'

    return response


def volunteer(request, template_name="volunteer.html"):

    if cache.get('public_mentors'):
        mentors = cache.get('public_mentors')
    else:
        mentors = Mentor.objects.filter(active=True, public=True).order_by('user__date_joined')
        cache.set('public_mentors', mentors, 600)

    if cache.get('upcoming_public_meetings'):
        upcoming_meetings = cache.get('upcoming_public_meetings')
    else:
        upcoming_meetings = Meeting.objects.filter(active=True, public=True, end_date__gte=timezone.now()).order_by('start_date')[:3]
        cache.set('upcoming_public_meetings', upcoming_meetings, 600)

    return render_to_response(template_name, {
        'mentors': mentors,
        'upcoming_meetings': upcoming_meetings
    }, context_instance=RequestContext(request))

def faqs(request, template_name="faqs.html"):

    return render_to_response(template_name,{}, context_instance=RequestContext(request))

@login_required
def dojo(request, template_name="dojo.html"):

    highlight = request.GET['highlight'] if 'highlight' in request.GET else False

    context = {
        'user': request.user,
        'highlight': highlight,
    }

    if request.user.role:

        if request.user.role == 'mentor':
            mentor = get_object_or_404(Mentor, user=request.user)
            account = mentor

            mentor_sessions = Session.objects.filter(mentors=mentor)
            upcoming_sessions = mentor_sessions.filter(active=True, end_date__gte=timezone.now()).order_by('start_date')
            past_sessions = mentor_sessions.filter(active=True, end_date__lte=timezone.now()).order_by('start_date')

            upcoming_meetings = Meeting.objects.filter(active=True, public=True, end_date__gte=timezone.now()).order_by('start_date')


            if request.method == 'POST':
                form = MentorForm(request.POST, instance=account)
                if form.is_valid():
                    form.save()
                    messages.add_message(request, messages.SUCCESS, 'Profile information saved.')
                    return HttpResponseRedirect(reverse('dojo'))
                else:
                    messages.add_message(request, messages.ERROR, 'There was an error. Please try again.')
            else:
                form = MentorForm(instance=account)

            context['upcoming_sessions'] = upcoming_sessions
            context['upcoming_meetings'] = upcoming_meetings
            context['past_sessions'] = past_sessions

        if request.user.role == 'guardian':
            guardian = get_object_or_404(Guardian, user=request.user)
            account = guardian

            students = Student.objects.filter(guardian=guardian)
            student_orders = Order.objects.filter(student__in=students)
            upcoming_orders = student_orders.filter(active=True, session__end_date__gte=timezone.now()).order_by('session__start_date')
            past_orders = student_orders.filter(active=True, session__end_date__lte=timezone.now()).order_by('session__start_date')

            if request.method == 'POST':
                form = GuardianForm(request.POST, instance=account)
                if form.is_valid():
                    form.save()
                    messages.add_message(request, messages.SUCCESS, 'Profile information saved.')
                    return HttpResponseRedirect(reverse('dojo'))
                else:
                    messages.add_message(request, messages.ERROR, 'There was an error. Please try again.')
            else:
                form = GuardianForm(instance=account)

            context['students'] = students
            context['upcoming_orders'] = upcoming_orders
            context['past_orders'] = past_orders


        context['account'] = account
        context['form'] = form

    else:
        if 'next' in request.GET:
            return HttpResponseRedirect(reverse('welcome') + '?next=' + request.GET['next'])
        else:
            messages.add_message(request, messages.WARNING, 'Tell us a little about yourself before going on to your dojo')
            return HttpResponseRedirect(reverse('welcome'))


    return render_to_response(template_name, context, context_instance=RequestContext(request))


class SessionsCalendar(HTMLCalendar):

    def __init__(self, sessions):
        super(SessionsCalendar, self).__init__()
        self.sessions = self.group_by_day(sessions)

    def formatday(self, day, weekday):
        if day != 0:
            cssclass = self.cssclasses[weekday]
            if date.today() == date(self.year, self.month, day):
                cssclass += ' today'
            if day in self.sessions:
                cssclass += ' filled'
                body = []
                for cdc_session in self.sessions[day]:
                    remaining_spots = cdc_session.capacity - cdc_session.get_current_students().all().count()
                    dayclass = 'unavailable' if not remaining_spots else 'available'
                    body.append('<a class="' + dayclass + '" href="%s">' % cdc_session.get_absolute_url())
                    if cdc_session.course.code:
                        body.append(esc(cdc_session.course.code) + ': ')
                    body.append(esc(cdc_session.course.title))
                    body.append('</a>')
                return self.day_cell(cssclass, '%d %s' % (day, ''.join(body)))
            return self.day_cell(cssclass, day)
        return self.day_cell('noday', '&nbsp;')

    def formatmonth(self, year, month):
        self.year, self.month = year, month
        return super(SessionsCalendar, self).formatmonth(year, month)

    def group_by_day(self, sessions):
        field = lambda cdc_session: cdc_session.start_date.day
        return dict(
            [(day, list(items)) for day, items in groupby(sessions, field)]
        )

    def day_cell(self, cssclass, body):
        return '<td class="%s">%s</td>' % (cssclass, body)

def mentors(request, template_name="mentors.html"):

    if cache.get('public_mentors'):
        mentors = cache.get('public_mentors')
    else:
        mentors = Mentor.objects.filter(active=True, public=True).order_by('user__date_joined')
        cache.set('public_mentors', mentors, 600)

    return render_to_response(template_name, {
        'mentors': mentors
    }, context_instance=RequestContext(request))

def mentor_detail(request, mentor_id=False, template_name="mentor-detail.html"):

    mentor = get_object_or_404(Mentor, id=mentor_id)

    if not mentor.public:
        messages.add_message(request, messages.ERROR, 'Invalid mentor ID :(')
        return HttpResponseRedirect(reverse('mentors'));

    return render_to_response(template_name, {
        'mentor': mentor
    }, context_instance=RequestContext(request))

@login_required
def mentor_approve_avatar(request, mentor_id=False):

    mentor = get_object_or_404(Mentor, id=mentor_id)

    if not request.user.is_staff:
        messages.add_message(request, messages.ERROR, 'You do not have permissions to moderate content.')
        return HttpResponseRedirect(reverse('auth_login') + '?next=' + mentor.get_approve_avatar_url())

    if mentor.has_attended_intro_meeting:
        mentor.public = True
        mentor.save()
        messages.add_message(
            request,
            messages.SUCCESS,
            mentor.first_name + " " + mentor.last_name + "'s avatar approved and their account is now public."
        )
        return HttpResponseRedirect(reverse('mentors') + str(mentor.id));
    else:
        messages.add_message(
            request,
            messages.WARNING,
            mentor.first_name + " " + mentor.last_name + "'s avatar approved but they have yet to attend an introductory meeting."
        )
        return HttpResponseRedirect(reverse('mentors'));

@login_required
def mentor_reject_avatar(request, mentor_id=False):

    mentor = get_object_or_404(Mentor, id=mentor_id)

    if not request.user.is_staff:
        messages.add_message(request, messages.ERROR, 'You do not have permissions to moderate content.')
        return HttpResponseRedirect(reverse('auth_login') + '?next=' + mentor.get_reject_avatar_url())

    mentor.public = False
    mentor.save()

    msg = EmailMultiAlternatives(
        subject='CoderDojoChi | Avatar Rejected',
        body='Unfortunately your recent avatar image was rejected.  Please upload a new image as soon as you get a chance. ' + settings.SITE_URL + '/dojo/',
        from_email=settings.DEFAULT_FROM_EMAIL,
        to=[mentor.user.email]
    )
    msg.attach_alternative('<p>Unfortunately your recent avatar image was rejected.  Please upload a new image as soon as you get a chance.</p><p><a href="' + settings.SITE_URL + '/dojo/">Click here to upload a new avatar now.</a></p><p>Thank you!<br>The CoderDojoChi Team</p>', 'text/html')
    msg.send()

    messages.add_message(
        request,
        messages.WARNING,
        mentor.first_name + " " + mentor.last_name + "'s avatar rejected and their account is no longer public. An email notice has been sent to the mentor."
    )

    return HttpResponseRedirect(reverse('mentors'));

@login_required
def student_detail(request, student_id=False, template_name="student-detail.html"):

    access = True

    if request.user.role == 'guardian' and student_id:
        student = get_object_or_404(Student, id=student_id)
        guardian = get_object_or_404(Guardian, user=request.user)

        if not student.guardian == guardian:
            access = False

        form = StudentForm(instance=student)
    else:
        access = False


    if not access:
        return HttpResponseRedirect(reverse('dojo'))
        messages.add_message(request, messages.ERROR, 'You do not have permissions to edit this student.')


    if request.method == 'POST':
        form = StudentForm(request.POST, instance=student)
        if form.is_valid():
            form.save()
            messages.add_message(request, messages.SUCCESS, 'Student Updated.')
            return HttpResponseRedirect(reverse('dojo'))

    return render_to_response(template_name, {
        'form': form
    }, context_instance=RequestContext(request))

def donate(request, template_name="donate.html"):

    if request.method == 'POST':

        # if new donation form submit
        if 'first_name' in request.POST and 'last_name' in request.POST and 'email' in request.POST and 'amount' in request.POST:
            donation = Donation(first_name=request.POST['first_name'], last_name=request.POST['last_name'], email=request.POST['email'], amount=request.POST['amount'])
            donation.save()

            return HttpResponse(donation.id)
        else:
            return HttpResponse('fail')

    paypal_dict = {
        'business': settings.PAYPAL_BUSINESS_ID,
        'amount': '25',
        'item_name': 'CoderDojoChi Donation',
        'cmd': '_donations',
        'lc': 'US',
        'invoice': '',
        'currency_code': 'USD',
        'no_note': '0',
        'cn': 'Add a message for CoderDojoChi to read:',
        'no_shipping': '1',
        'address_override': '1',
        'first_name': '',
        'last_name': '',
        'notify_url': settings.SITE_URL + reverse('paypal-ipn'),
        'return_url': settings.SITE_URL + '/donate/return',
        'cancel_return': settings.SITE_URL + '/donate/cancel',
        'bn': 'PP-DonationsBF:btn_donateCC_LG.gif:NonHosted'
    }

    form = PayPalPaymentsForm(initial=paypal_dict)

    return render_to_response(template_name, {
        'site_url': settings.SITE_URL,
        'form': form
    }, context_instance=RequestContext(request))

@csrf_exempt
def donate_cancel(request):
    messages.add_message(request, messages.ERROR, 'Looks like you cancelled the donation process. Please feel free to <a href="/contact">contact us</a> if you need any help.')
    return HttpResponseRedirect(reverse('donate'))

@csrf_exempt
def donate_return(request):
    messages.add_message(request, messages.SUCCESS, 'Your donation is being processed.  You should receive a confirmation email shortly. Thanks again!')
    return HttpResponseRedirect(reverse('donate'))

def about(request, template_name="about.html"):

    if cache.get('mentor_count'):
        mentor_count = cache.get('mentor_count')
    else:
        mentor_count = Mentor.objects.filter(active=True).count()
        cache.set('mentor_count', mentor_count, 600)

    if cache.get('students_served'):
        students_served = cache.get('students_served')
    else:
        students_served = Order.objects.exclude(check_in=None).count()
        cache.set('students_served', students_served, 600)

    mentor_count = students_served if students_served > 30 else 30
    students_served = students_served if students_served > 600 else 600

    return render_to_response(template_name, {
        'mentor_count': mentor_count,
        'students_served': students_served
    }, context_instance=RequestContext(request))

def contact(request, template_name="contact.html"):

    if request.method == 'POST':
        form = ContactForm(request.POST)
        human = True

        if form.is_valid():

            if request.POST['human']:
                messages.add_message(request, messages.ERROR, 'Bad robot.')
                human = False

            if human:

                msg = EmailMultiAlternatives(
                    subject='CoderDojoChi | Contact Form Submission',
                    body='Contact Form Submission from ' + request.POST['name'] + ' (' + request.POST['email'] + '). ' + request.POST['body'],
                    from_email=request.POST['email'],
                    to=[v for k,v in settings.ADMINS]
                )

                msg.attach_alternative('<p>Contact Form Submission from ' + request.POST['name'] + ' (<a href="mailto:' + request.POST['email'] + '">' + request.POST['email'] + '</a>).</p><p>' + request.POST['body'] + '</p><p><small>You can reply to this email.</small></p>', 'text/html')

                msg.send()

                messages.add_message(request, messages.SUCCESS, 'Thank you for contacting us! We will respond as soon as possible.')

            form = ContactForm()
        else:
            messages.add_message(request, messages.ERROR, 'There was an error. Please try again.')
    else:
        form = ContactForm()

    return render_to_response(template_name, {
        'form': form
    }, context_instance=RequestContext(request))

def privacy(request, template_name="privacy.html"):

    return render_to_response(template_name,{}, context_instance=RequestContext(request))

@login_required
def cdc_admin(request, template_name="cdc-admin.html"):

    if not request.user.is_staff:
        messages.add_message(request, messages.ERROR, 'You do not have permission to access this page.')
        return HttpResponseRedirect(reverse('sessions'))

    sessions = Session.objects.all()

    upcoming_sessions = sessions.filter(active=True, end_date__gte=timezone.now()).order_by('start_date')
    upcoming_sessions_count = upcoming_sessions.count()

    if 'all_upcoming_sessions' not in request.GET:
        upcoming_sessions = upcoming_sessions[:3]

    past_sessions = sessions.filter(active=True, end_date__lte=timezone.now()).order_by('start_date')
    past_sessions_count = past_sessions.count()

    if 'all_past_sessions' not in request.GET:
        past_sessions = past_sessions[:3]

    meetings = Meeting.objects.all()

    upcoming_meetings = meetings.filter(active=True, end_date__gte=timezone.now()).order_by('start_date')
    upcoming_meetings_count = upcoming_meetings.count()

    if 'all_upcoming_meetings' not in request.GET:
        upcoming_meetings = upcoming_meetings[:3]

    past_meetings = meetings.filter(active=True, end_date__lte=timezone.now()).order_by('start_date')
    past_meetings_count = past_meetings.count()

    if 'all_past_meetings' not in request.GET:
        past_meetings = past_meetings[:3]


    return render_to_response(template_name,{
        'upcoming_sessions': upcoming_sessions,
        'upcoming_sessions_count': upcoming_sessions_count,
        'past_sessions': past_sessions,
        'past_sessions_count': past_sessions_count,
        'upcoming_meetings': upcoming_meetings,
        'upcoming_meetings_count': upcoming_meetings_count,
        'past_meetings': past_meetings,
        'past_meetings_count': past_meetings_count
    }, context_instance=RequestContext(request))


@login_required
def session_stats(request, session_id, template_name="session-stats.html"):

    if not request.user.is_staff:
        messages.add_message(request, messages.ERROR, 'You do not have permission to access this page.')
        return HttpResponseRedirect(reverse('sessions'))

    session_obj = get_object_or_404(Session, id=session_id)

    current_orders_checked_in = session_obj.get_current_orders(checked_in=True)

    students_checked_in = current_orders_checked_in.values('student')

    if students_checked_in:
        attendance_percentage = session_obj.get_current_students().count() /  current_orders_checked_in.count() * 100
    else:
        attendance_percentage = False

    # Genders

    # Average Age
    if current_orders_checked_in:
        student_ages = []
        for order in current_orders_checked_in:
            student_ages.append(order.student.get_age())
        average_age = reduce(lambda x, y: x + y, student_ages) / len(student_ages)
    else:
        average_age = False

    return render_to_response(template_name,{
        'session': session_obj,
        'students_checked_in': students_checked_in,
        'attendance_percentage': attendance_percentage,
        'average_age': average_age
    }, context_instance=RequestContext(request))

@login_required
def session_check_in(request, session_id, template_name="session-check-in.html"):

    if not request.user.is_staff:
        messages.add_message(request, messages.ERROR, 'You do not have permission to access this page.')
        return HttpResponseRedirect(reverse('sessions'))

    session_obj = get_object_or_404(Session, id=session_id)

    current_orders_checked_in = session_obj.get_current_orders(checked_in=True)

    students_checked_in = current_orders_checked_in.values('student')

    if students_checked_in:
        attendance_percentage = round((float(current_orders_checked_in.count()) / float(session_obj.get_current_students().count())) * 100)
    else:
        attendance_percentage = 0

    # Genders
    gender_count = list(Counter(e.student.get_clean_gender() for e in session_obj.get_current_orders()).iteritems())
    gender_count = sorted(dict(gender_count).items(), key=operator.itemgetter(1))

    # Ages
    ages = sorted(list(e.student.get_age() for e in session_obj.get_current_orders()))
    age_count = list(Counter(ages).iteritems())
    age_count = sorted(dict(age_count).items(), key=operator.itemgetter(1))

    # Average Age
    average_age = 0
    if session_obj.get_current_orders():
        average_age = int(round(sum(ages) / float(len(ages))))

    if request.method == 'POST':

        if 'order_id' in request.POST:

            order = get_object_or_404(Order, id=request.POST['order_id'])

            if order.check_in:
                order.check_in = None
            else:
                order.check_in = timezone.now()

            if order.guardian.first_name + ' ' + order.guardian.last_name != request.POST['order_alternate_guardian']:
                order.alternate_guardian = request.POST['order_alternate_guardian']

            order.save()
        else:
            messages.add_message(request, messages.ERROR, 'Invalid Order')

    return render_to_response(template_name,{
        'session': session_obj,
        'gender_count': gender_count,
        'age_count': age_count,
        'average_age': average_age,
        'students_checked_in': students_checked_in,
        'attendance_percentage': attendance_percentage,
    }, context_instance=RequestContext(request))

@login_required
def session_check_in_mentors(request, session_id, template_name="session-check-in-mentors.html"):

    if not request.user.is_staff:
        messages.add_message(request, messages.ERROR, 'You do not have permission to access this page.')
        return HttpResponseRedirect(reverse('sessions'))

    session_obj = get_object_or_404(Session, id=session_id)

    return render_to_response(template_name,{
        'session': session_obj,
    }, context_instance=RequestContext(request))


def session_announce(request, session_id):

    if not request.user.is_staff:
        messages.add_message(request, messages.ERROR, 'You do not have permission to access this page.')
        return HttpResponseRedirect(reverse('home'))

    session_obj = get_object_or_404(Session, id=session_id)

    if not session_obj.announced_date:

        # send mentor announcements
        for mentor in Mentor.objects.filter(active=True):
            sendSystemEmail(request, 'Upcoming class', 'coderdojochi-class-announcement-mentor', {
                'first_name': mentor.user.first_name,
                'last_name': mentor.user.last_name,
                'class_code': session_obj.course.code,
                'class_title': session_obj.course.title,
                'class_description': session_obj.course.description,
                'class_start_date': arrow.get(session_obj.mentor_start_date).format('dddd, MMMM D, YYYY'),
                'class_start_time': arrow.get(session_obj.mentor_start_date).format('h:mma'),
                'class_end_date': arrow.get(session_obj.end_date).format('dddd, MMMM D, YYYY'),
                'class_end_time': arrow.get(session_obj.end_date).format('h:mma'),
                'class_location_name': session_obj.location.name,
                'class_location_address': session_obj.location.address,
                'class_location_address2': session_obj.location.address2,
                'class_location_city': session_obj.location.city,
                'class_location_state': session_obj.location.state,
                'class_location_zip': session_obj.location.zip,
                'class_additional_info': session_obj.additional_info,
                'class_url': session_obj.get_absolute_url(),
                'class_ics_url': session_obj.get_ics_url()
            }, mentor.user.email)

        for guardian in Guardian.objects.filter(active=True):
            sendSystemEmail(request, 'Upcoming class', 'coderdojochi-class-announcement-guardian', {
                'first_name': guardian.user.first_name,
                'last_name': guardian.user.last_name,
                'class_code': session_obj.course.code,
                'class_title': session_obj.course.title,
                'class_description': session_obj.course.description,
                'class_start_date': arrow.get(session_obj.start_date).format('dddd, MMMM D, YYYY'),
                'class_start_time': arrow.get(session_obj.start_date).format('h:mma'),
                'class_end_date': arrow.get(session_obj.end_date).format('dddd, MMMM D, YYYY'),
                'class_end_time': arrow.get(session_obj.end_date).format('h:mma'),
                'class_location_name': session_obj.location.name,
                'class_location_address': session_obj.location.address,
                'class_location_address2': session_obj.location.address2,
                'class_location_city': session_obj.location.city,
                'class_location_state': session_obj.location.state,
                'class_location_zip': session_obj.location.zip,
                'class_additional_info': session_obj.additional_info,
                'class_url': session_obj.get_absolute_url(),
                'class_ics_url': session_obj.get_ics_url()
            }, guardian.user.email)

        session_obj.announced_date = timezone.now()
        session_obj.save()

        messages.add_message(request, messages.SUCCESS, 'Session announced!')
    else:
        messages.add_message(request, messages.WARNING, 'Session already announced.')

    return HttpResponseRedirect(reverse('cdc_admin'))


def sendSystemEmail(request, subject, template_name, merge_vars, email=False, bcc=False):

    if not email:
        email = request.user.email

    merge_vars['current_year'] = timezone.now().year
    merge_vars['company'] = 'CoderDojoChi'
    merge_vars['site_url'] = settings.SITE_URL

    msg = EmailMessage(subject=subject, from_email=settings.DEFAULT_FROM_EMAIL,
                       to=[email])
    if bcc:
        msg.bcc = bcc

    msg.template_name = template_name
    msg.global_merge_vars = merge_vars
    msg.inline_css = True
    msg.use_template_subject = True
    msg.send()


def handler404(request):
    response = render_to_response('404.html', {}, context_instance=RequestContext(request))
    response.status_code = 404
    return response

def handler500(request):
    response = render_to_response('500.html', {}, context_instance=RequestContext(request))
    response.status_code = 500
    return response<|MERGE_RESOLUTION|>--- conflicted
+++ resolved
@@ -89,13 +89,8 @@
 
     def register(self, request, **cleaned_data):
 
-<<<<<<< HEAD
         email, password, first_name, last_name = cleaned_data['email'], cleaned_data['password1'], cleaned_data['first_name'].strip(), cleaned_data['last_name'].strip()
-        username = email
-=======
-        email, password, first_name, last_name = cleaned_data['email'], cleaned_data['password1'], cleaned_data['first_name'], cleaned_data['last_name']
         username = email[:30]
->>>>>>> 82bb3ff0
 
         user = User.objects.create_user(username, email, password, first_name=first_name, last_name=last_name)
 
