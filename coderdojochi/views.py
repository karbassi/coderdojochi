from django.conf import settings
from django.shortcuts import render_to_response, get_object_or_404
from django.template import RequestContext, Context
from django.template.loader import get_template
from django.http import HttpResponse, HttpResponseForbidden, HttpResponseRedirect
from django.core.mail import EmailMessage, EmailMultiAlternatives, send_mail
from django.core.urlresolvers import reverse
from django.contrib import messages, auth
from django.contrib.auth import get_user_model
from django.contrib.auth import authenticate
from django.contrib.auth import login
from django.contrib.auth.decorators import login_required
from django.core.cache import cache
from django.views.decorators.csrf import csrf_exempt
from django import forms

from coderdojochi.models import Mentor, Guardian, Student, Course, Session, Order, Meeting, Donation
from coderdojochi.forms import MentorForm, GuardianForm, StudentForm, ContactForm

from calendar import HTMLCalendar

from icalendar import Calendar, Event, vCalAddress, vText

from datetime import date, timedelta
from itertools import groupby
from collections import Counter
import operator

from django.utils import timezone
from django.utils.html import conditional_escape as esc, strip_tags
from django.utils.safestring import mark_safe

from django.utils.translation import ugettext_lazy as _

from paypal.standard.forms import PayPalPaymentsForm

import arrow, os, pytz, tempfile

# this will assign User to our custom CDCUser
User = get_user_model()

import calendar

def add_months(sourcedate, months):
    month = sourcedate.month - 1 + months
    year = sourcedate.year + month / 12
    month = month % 12 + 1
    day = min(sourcedate.day,calendar.monthrange(year,month)[1])

    return date(year,month,day)

def home(request, template_name="home.html"):

    upcoming_classes = Session.objects.filter(active=True, end_date__gte=timezone.now()).order_by('start_date')

    if not request.user.is_authenticated() or not request.user.role == 'mentor':
        upcoming_classes = upcoming_classes.filter(public=True)

    upcoming_classes = upcoming_classes[:3]

    return render_to_response(template_name, {
        'upcoming_classes': upcoming_classes
    }, context_instance=RequestContext(request))

@login_required
def welcome(request, template_name="welcome.html"):

    keepGoing = True

    user = request.user
    account = False
    add_student = False
    students = False
    form = False
    role = user.role if user.role else False


    next = False

    if 'next' in request.GET:
        next = request.GET['next']

    if request.method == 'POST':

        if role:
            if role == 'mentor':
                form = MentorForm(request.POST, instance=get_object_or_404(Mentor, user=user))
            else:
                account = get_object_or_404(Guardian, user=user)
                if not account.phone or not account.zip:
                    form = GuardianForm(request.POST, instance=account)
                else:
                    form = StudentForm(request.POST)
                    if form.is_valid():
                        new_student = form.save(commit=False)
                        new_student.guardian = account
                        new_student.save()
                        messages.add_message(request, messages.SUCCESS, 'Student Registered.')
                    else:
                        keepGoing = False

                    if keepGoing:
                        if next:
                            if 'enroll' in request.GET:
                                return HttpResponseRedirect(next + '?enroll=True&student=' + str(new_student.id))
                            else:
                                return HttpResponseRedirect(next)
                        else:
                            return HttpResponseRedirect(reverse('welcome'))

            if keepGoing:
                if form.is_valid():
                    form.save()
                    messages.add_message(request, messages.SUCCESS, 'Profile information saved.')

                    if next:
                        if 'enroll' in request.GET:
                            return HttpResponseRedirect(next + '?enroll=True')
                        else:
                            return HttpResponseRedirect(next)
                    else:
                        return HttpResponseRedirect(reverse('dojo'))
                else:
                    keepGoing = False
        else:
            if request.POST.get('role') == 'mentor':
                role = 'mentor'
                mentor, created = Mentor.objects.get_or_create(user=user)
                mentor.first_name = user.first_name
                mentor.last_name = user.last_name
                mentor.save()
                user.role = role
            else:
                role = 'guardian'
                guardian, created = Guardian.objects.get_or_create(user=user)
                guardian.first_name = user.first_name
                guardian.last_name = user.last_name
                guardian.save()
                user.role = role

            user.save()


            merge_vars = {
                'user': request.user.username,
                'first_name': request.user.first_name,
                'last_name': request.user.last_name
            }

            if next:
                next = '?next=' + next
            else:
                next = ''

            if role == 'mentor':

                # check for next upcoming meeting
                next_meeting = Meeting.objects.filter(active=True, public=True).order_by('start_date').first()

                if next_meeting:
                    merge_vars['next_intro_meeting_url'] = next_meeting.get_absolute_url()
                    merge_vars['next_intro_meeting_ics_url'] = next_meeting.get_ics_url()

                sendSystemEmail(request, 'Welcome!', 'coderdojochi-welcome-mentor', merge_vars)

                return HttpResponseRedirect(next)
            else:

                # check for next upcoming class
                next_class = Session.objects.filter(active=True).order_by('start_date').first()

                if next_class:
                    merge_vars['next_class_url'] = next_class.get_absolute_url()
                    merge_vars['next_class_ics_url'] = next_class.get_ics_url()

                sendSystemEmail(request, 'Welcome!', 'coderdojochi-welcome-guardian', merge_vars)

                return HttpResponseRedirect(reverse('welcome') + next)

    if role and keepGoing:
        if role == 'mentor':
            mentor = get_object_or_404(Mentor, user=user)
            account = mentor
            form = MentorForm(instance=account)

        if role == 'guardian':
            guardian = get_object_or_404(Guardian, user=user)
            account = guardian
            if not account.phone or not account.zip:
                form = GuardianForm(instance=account)
            else:
                add_student = True
                form = StudentForm(initial={'guardian': guardian.pk})

    if account and account.first_name and keepGoing:
        if role == 'mentor':
            if next:
                return HttpResponseRedirect(next)
            else:
                return HttpResponseRedirect(reverse('dojo'))
        else:
            students = account.get_students() if account.get_students().count() else False

    if keepGoing:
        if 'next' in request.GET:
            next = request.GET['next']
        else:
            next = False

    return render_to_response(template_name, {
        'role': role,
        'account': account,
        'form': form,
        'add_student': add_student,
        'students': students,
        'next': next
    }, context_instance=RequestContext(request))

def sessions(request, year=False, month=False, template_name="sessions.html"):

    now = timezone.now()

    year = int(year) if year else now.year
    month = int(month) if month else now.month

    calendar_date = date(day=1, month=month, year=year)
    prev_date = add_months(calendar_date,-1)
    next_date = add_months(calendar_date,1)

    all_sessions = Session.objects.filter(active=True, end_date__gte=timezone.now()).order_by('start_date')

    if not request.user.is_authenticated() or not request.user.role == 'mentor':
        all_sessions = all_sessions.filter(public=True)

    sessions = all_sessions.filter(start_date__year=year, start_date__month=month).order_by('start_date')
    cal = SessionsCalendar(sessions).formatmonth(year, month)

    return render_to_response(template_name,{
        'all_sessions': all_sessions,
        'sessions': sessions,
        'calendar': mark_safe(cal),
        'calendar_date': calendar_date,
        'prev_date': prev_date,
        'next_date': next_date
    }, context_instance=RequestContext(request))


def session_detail_enroll(request, year, month, day, slug, session_id, template_name="session-detail.html"):
    return session_detail(request, year, month, day, slug, session_id, template_name, enroll=True)

def session_detail(request, year, month, day, slug, session_id, template_name="session-detail.html", enroll=False):
    session_obj = get_object_or_404(Session, id=session_id)
    mentor_signed_up = False
    account = False
    students = False

    if request.method == 'POST':
        if 'waitlist' in request.POST:

            if request.POST['waitlist'] == 'student':
                student = Student.objects.get(id=int(request.POST['account_id']))

                if request.POST['remove'] == 'true':
                    session_obj.waitlist_students.remove(student)
                    session_obj.save()
                    messages.add_message(request, messages.SUCCESS, 'You have been removed from the waitlist. Thanks for letting us know.')
                else:
                    session_obj.waitlist_students.add(student)
                    session_obj.save()
                    messages.add_message(request, messages.SUCCESS, 'Added to waitlist successfully.')
            else:
                mentor = Mentor.objects.get(id=int(request.POST['account_id']))

                if request.POST['remove'] == 'true':
                    session_obj.waitlist_mentors.remove(mentor)
                    session_obj.save()
                    messages.add_message(request, messages.SUCCESS, 'You have been removed from the waitlist. Thanks for letting us know.')
                else:
                    session_obj.waitlist_mentors.add(mentor)
                    session_obj.save()
                    messages.add_message(request, messages.SUCCESS, 'Added to waitlist successfully.')
        else:
            messages.add_message(request, messages.ERROR, 'Invalid request, please try again.')

        return HttpResponseRedirect(session_obj.get_absolute_url())

    upcoming_classes = Session.objects.filter(active=True, end_date__gte=timezone.now()).order_by('start_date')

    if not request.user.is_authenticated() or not request.user.role == 'mentor':
        upcoming_classes = upcoming_classes.filter(public=True)

    if request.user.is_authenticated():

        if not request.user.role:
            messages.add_message(request, messages.WARNING, 'Please select one of the following options to continue.')

            url = reverse('welcome') + '?next=' + session_obj.get_absolute_url()

            if 'enroll' in request.GET:
                url += '&enroll=True'

            return HttpResponseRedirect(url)

        if request.user.role == 'mentor':
            mentor = get_object_or_404(Mentor, user=request.user)
            account = mentor
            mentor_signed_up = True if mentor in session_obj.mentors.all() else False
            spots_remaining = session_obj.get_mentor_capacity() - session_obj.mentors.all().count()

            if enroll or 'enroll' in request.GET:
                return HttpResponseRedirect(session_obj.get_absolute_url() + '/sign-up/')

        else:
            guardian = get_object_or_404(Guardian, user=request.user)
            account = guardian
            students = guardian.get_students() if guardian.get_students().count() else False
            spots_remaining = session_obj.capacity - session_obj.get_current_students().all().count()

            if enroll or 'enroll' in request.GET:
                if not students:
                    return HttpResponseRedirect(reverse('welcome') + '?next=' + session_obj.get_absolute_url() + '&enroll=True')
                else:
                    if 'student' in request.GET:
                        return HttpResponseRedirect(session_obj.get_absolute_url() + '/sign-up/' + request.GET['student'])

    else:
        spots_remaining = session_obj.capacity - session_obj.get_current_students().all().count()

    # only allow mentors to view non-public sessions
    # if not session_obj.public:
    #     if not request.user.is_authenticated() or request.user.role == 'guardian':
    #         messages.add_message(request, messages.ERROR, 'Sorry, the class you requested is not available at this time.')
    #         return HttpResponseRedirect(reverse('sessions'))

    return render_to_response(template_name,{
        'session': session_obj,
        'mentor_signed_up': mentor_signed_up,
        'students': students,
        'account': account,
        'upcoming_classes': upcoming_classes,
        'spots_remaining': spots_remaining
    }, context_instance=RequestContext(request))


@login_required
def session_sign_up(request, year, month, day, slug, session_id, student_id=False, template_name="session-sign-up.html"):

    session_obj = get_object_or_404(Session, id=session_id)
    student = False
    guardian = False

    if not request.user.role:
        messages.add_message(request, messages.WARNING, 'Please select one of the following options to continue.')
        return HttpResponseRedirect(reverse('welcome') + '?next=' + session_obj.get_absolute_url())

    if request.user.role == 'mentor':

        mentor = get_object_or_404(Mentor, user=request.user)

        if not mentor.background_check:
            messages.add_message(request, messages.WARNING, 'You cannot sign up for a class until after attending a mentor meeting. Please RSVP below.')
            return HttpResponseRedirect(reverse('dojo') + '?highlight=meetings')

        user_signed_up = True if mentor in session_obj.mentors.all() else False

        if not user_signed_up:
            if session_obj.get_mentor_capacity() <= session_obj.mentors.all().count():
                messages.add_message(request, messages.ERROR, 'Sorry this class is at mentor capacity.  Please check back soon and/or join us for another upcoming class!')
                return HttpResponseRedirect(session_obj.get_absolute_url())

    else:
        student = get_object_or_404(Student, id=student_id)
        guardian = get_object_or_404(Guardian, user=request.user)
        user_signed_up = True if student.is_registered_for_session(session_obj) else False

        if not user_signed_up:
            if session_obj.capacity <= session_obj.get_current_students().all().count():
                messages.add_message(request, messages.ERROR, 'Sorry this class has sold out. Please sign up for the wait list and/or check back later.')
                return HttpResponseRedirect(session_obj.get_absolute_url())

    undo = False

    if request.method == 'POST':

        if request.user.role == 'mentor':
            if user_signed_up:
                session_obj.mentors.remove(mentor)
                undo = True
            else:
                session_obj.mentors.add(mentor)
        else:
            if user_signed_up:
                order = get_object_or_404(Order, student=student, session=session_obj, active=True)
                order.active = False
                order.save()
                undo = True
            else:
                if not settings.DEBUG:
                    ip = request.META['HTTP_X_FORWARDED_FOR'] or request.META['REMOTE_ADDR']
                else:
                    ip = request.META['REMOTE_ADDR']

                order = Order.objects.create(guardian=guardian, student=student, session=session_obj, ip=ip)

                # we dont want guardians getting 7 day reminder email if they sign up within 9 days
                if session_obj.start_date < timezone.now() + timedelta(days=9):
                    order.week_reminder_sent = True

                # or 24 hours notice if signed up within 48 hours
                if session_obj.start_date < timezone.now() + timedelta(days=2):
                    order.week_reminder_sent = True
                    order.day_reminder_sent = True

                order.save()

        session_obj.save()

        if undo:
            messages.add_message(request, messages.SUCCESS, 'Thanks for letting us know!')
        else:
            messages.add_message(request, messages.SUCCESS, 'Success! See you there!')


            if request.user.role == 'mentor':

                sendSystemEmail(request, 'Upcoming class confirmation', 'coderdojochi-class-confirm-mentor', {
                    'first_name': request.user.first_name,
                    'last_name': request.user.last_name,
                    'class_code': session_obj.course.code,
                    'class_title': session_obj.course.title,
                    'class_description': session_obj.course.description,
                    'class_start_date': arrow.get(session_obj.mentor_start_date).format('dddd, MMMM D, YYYY'),
                    'class_start_time': arrow.get(session_obj.mentor_start_date).format('h:mma'),
                    'class_end_date': arrow.get(session_obj.mentor_end_date).format('dddd, MMMM D, YYYY'),
                    'class_end_time': arrow.get(session_obj.mentor_end_date).format('h:mma'),
                    'class_location_name': session_obj.location.name,
                    'class_location_address': session_obj.location.address,
                    'class_location_address2': session_obj.location.address2,
                    'class_location_city': session_obj.location.city,
                    'class_location_state': session_obj.location.state,
                    'class_location_zip': session_obj.location.zip,
                    'class_additional_info': session_obj.additional_info,
                    'class_url': session_obj.get_absolute_url(),
                    'class_ics_url': session_obj.get_ics_url()
                })

            else:

                sendSystemEmail(request, 'Upcoming class confirmation', 'coderdojochi-class-confirm-guardian', {
                    'first_name': request.user.first_name,
                    'last_name': request.user.last_name,
                    'student_first_name': student.first_name,
                    'student_last_name': student.last_name,
                    'class_code': session_obj.course.code,
                    'class_title': session_obj.course.title,
                    'class_description': session_obj.course.description,
                    'class_start_date': arrow.get(session_obj.start_date).format('dddd, MMMM D, YYYY'),
                    'class_start_time': arrow.get(session_obj.start_date).format('h:mma'),
                    'class_end_date': arrow.get(session_obj.end_date).format('dddd, MMMM D, YYYY'),
                    'class_end_time': arrow.get(session_obj.end_date).format('h:mma'),
                    'class_location_name': session_obj.location.name,
                    'class_location_address': session_obj.location.address,
                    'class_location_address2': session_obj.location.address2,
                    'class_location_city': session_obj.location.city,
                    'class_location_state': session_obj.location.state,
                    'class_location_zip': session_obj.location.zip,
                    'class_additional_info': session_obj.additional_info,
                    'class_url': session_obj.get_absolute_url(),
                    'class_ics_url': session_obj.get_ics_url()
                })

        return HttpResponseRedirect(session_obj.get_absolute_url())

    # only allow mentors to view non-public sessions
    # if not session_obj.public:
    #     if not request.user.is_authenticated() or guardian:
    #         messages.add_message(request, messages.ERROR, 'Sorry, the class you requested is not available at this time.')
    #         return HttpResponseRedirect(reverse('sessions'))

    return render_to_response(template_name,{
        'session': session_obj,
        'user_signed_up': user_signed_up,
        'student': student,
    }, context_instance=RequestContext(request))


def session_ics(request, year, month, day, slug, session_id):

    session_obj = get_object_or_404(Session, id=session_id)

    cal = Calendar()

    cal['prodid'] = '-//CoderDojoChi//coderdojochi.org//'
    cal['version'] = '2.0'

    event = Event()

    start_date_arrow = '{}Z'.format(arrow.get(session_obj.start_date).format('YYYYMMDDTHHmmss'))
    end_date_arrow = '{}Z'.format(arrow.get(session_obj.end_date).format('YYYYMMDDTHHmmss'))

    event['uid'] = 'CLASS{:04}@coderdojochi.org'.format(session_obj.id)
    event['summary'] = 'CoderDojoChi: {} - {}'.format(session_obj.course.code, session_obj.course.title)
    event['dtstart'] = start_date_arrow
    event['dtend'] = end_date_arrow
    event['dtstamp'] = start_date_arrow

    if request.user.is_authenticated() and request.user.role == 'mentor':

        mentor_start_date_arrow = '{}Z'.format(arrow.get(session_obj.mentor_start_date).format('YYYYMMDDTHHmmss'))
        mentor_end_date_arrow = '{}Z'.format(arrow.get(session_obj.mentor_end_date).format('YYYYMMDDTHHmmss'))

        event['dtstart'] = mentor_start_date_arrow
        event['dtend'] = mentor_end_date_arrow
        event['dtstamp'] = mentor_start_date_arrow

    location = '{}, {}, {}, {}, {} {}'.format(session_obj.location.name,
                                              session_obj.location.address,
                                              session_obj.location.address2,
                                              session_obj.location.city,
                                              session_obj.location.state,
                                              session_obj.location.zip
                                              )

    event['location'] = vText(location)

    event['url'] = session_obj.get_absolute_url
    event['description'] = strip_tags(session_obj.course.description)

    # A value of 5 is the normal or "MEDIUM" priority.
    # see: https://tools.ietf.org/html/rfc5545#section-3.8.1.9
    event['priority'] = 5

    cal.add_component(event)

    event_slug = 'coderdojochi-class-{}'.format(arrow.get(session_obj.start_date).format('MM-DD-YYYY-HH:mma'))

    # Return the ICS formatted calendar
    response = HttpResponse(cal.to_ical(),
                            content_type='text/calendar',
                            charset='utf-8')
    response['Content-Disposition'] = 'attachment;filename={}.ics'.format(event_slug)

    return response


def meeting_detail(request, year, month, day, meeting_id, template_name="meeting-detail.html"):
    meeting_obj = get_object_or_404(Meeting, id=meeting_id)

    mentor_signed_up = False

    if request.user.is_authenticated():
        mentor = get_object_or_404(Mentor, user=request.user)
        mentor_signed_up = True if mentor in meeting_obj.mentors.all() else False

    return render_to_response(template_name,{
        'meeting': meeting_obj,
        'mentor_signed_up': mentor_signed_up,
    }, context_instance=RequestContext(request))


@login_required
def meeting_sign_up(request, year, month, day, meeting_id, student_id=False, template_name="meeting-sign-up.html"):

    meeting_obj = get_object_or_404(Meeting, id=meeting_id)

    mentor = get_object_or_404(Mentor, user=request.user)
    user_signed_up = True if mentor in meeting_obj.mentors.all() else False

    undo = False

    if request.method == 'POST':

        if user_signed_up:
            meeting_obj.mentors.remove(mentor)
            undo = True
        else:
            meeting_obj.mentors.add(mentor)

        meeting_obj.save()

        if undo:
            messages.add_message(request, messages.SUCCESS, 'Thanks for letting us know!')
        else:
            messages.add_message(request, messages.SUCCESS, 'Success! See you there!')

            sendSystemEmail(request, 'Upcoming mentor meeting confirmation', 'coderdojochi-meeting-confirm-mentor', {
                'first_name': request.user.first_name,
                'last_name': request.user.last_name,
                'meeting_title': meeting_obj.meeting_type.title,
                'meeting_description': meeting_obj.meeting_type.description,
                'meeting_start_date': arrow.get(meeting_obj.start_date).format('dddd, MMMM D, YYYY'),
                'meeting_start_time': arrow.get(meeting_obj.start_date).format('h:mma'),
                'meeting_end_date': arrow.get(meeting_obj.end_date).format('dddd, MMMM D, YYYY'),
                'meeting_end_time': arrow.get(meeting_obj.end_date).format('h:mma'),
                'meeting_location_name': meeting_obj.location.name,
                'meeting_location_address': meeting_obj.location.address,
                'meeting_location_address2': meeting_obj.location.address2,
                'meeting_location_city': meeting_obj.location.city,
                'meeting_location_state': meeting_obj.location.state,
                'meeting_location_zip': meeting_obj.location.zip,
                'meeting_additional_info': meeting_obj.additional_info,
                'meeting_url': meeting_obj.get_absolute_url(),
                'meeting_ics_url': meeting_obj.get_ics_url()
            })

        return HttpResponseRedirect(reverse('meeting_detail', args=(meeting_obj.start_date.year, meeting_obj.start_date.month, meeting_obj.start_date.day, meeting_obj.id)))

    return render_to_response(template_name,{
        'meeting': meeting_obj,
        'user_signed_up': user_signed_up
    }, context_instance=RequestContext(request))


def meeting_announce(request, meeting_id):

    if not request.user.is_staff:
        messages.add_message(request, messages.ERROR, 'You do not have permission to access this page.')
        return HttpResponseRedirect(reverse('home'))

    meeting_obj = get_object_or_404(Meeting, id=meeting_id)

    if not meeting_obj.announced_date:

        for mentor in Mentor.objects.filter(active=True):
            sendSystemEmail(request, 'Upcoming mentor meeting', 'coderdojochi-meeting-announcement-mentor', {
                'first_name': mentor.user.first_name,
                'last_name': mentor.user.last_name,
                'meeting_title': meeting_obj.meeting_type.title,
                'meeting_description': meeting_obj.meeting_type.description,
                'meeting_start_date': arrow.get(meeting_obj.start_date).format('dddd, MMMM D, YYYY'),
                'meeting_start_time': arrow.get(meeting_obj.start_date).format('h:mma'),
                'meeting_end_date': arrow.get(meeting_obj.end_date).format('dddd, MMMM D, YYYY'),
                'meeting_end_time': arrow.get(meeting_obj.end_date).format('h:mma'),
                'meeting_location_name': meeting_obj.location.name,
                'meeting_location_address': meeting_obj.location.address,
                'meeting_location_address2': meeting_obj.location.address2,
                'meeting_location_city': meeting_obj.location.city,
                'meeting_location_state': meeting_obj.location.state,
                'meeting_location_zip': meeting_obj.location.zip,
                'meeting_additional_info': meeting_obj.additional_info,
                'meeting_url': meeting_obj.get_absolute_url(),
                'meeting_ics_url': meeting_obj.get_ics_url()
            }, mentor.user.email)

        meeting_obj.announced_date = timezone.now()
        meeting_obj.save()

        messages.add_message(request, messages.SUCCESS, 'Meeting announced!')
    else:
        messages.add_message(request, messages.WARNING, 'Meeting already announced.')

    return HttpResponseRedirect(reverse('cdc_admin'))

def meeting_ics(request, year, month, day, meeting_id):

    meeting_obj = get_object_or_404(Meeting, id=meeting_id)

    cal = Calendar()

    cal['prodid'] = '-//CoderDojoChi//coderdojochi.org//'
    cal['version'] = '2.0'

    event = Event()

    start_date_arrow = '{}Z'.format(arrow.get(meeting_obj.start_date).format('YYYYMMDDTHHmmss'))
    end_date_arrow = '{}Z'.format(arrow.get(meeting_obj.end_date).format('YYYYMMDDTHHmmss'))

    event['uid'] = 'MEETING{:04}@coderdojochi.org'.format(meeting_obj.id)

    event_name = '{} - '.format(meeting_obj.meeting_type.code) if meeting_obj.meeting_type.code else ''
    event_name += meeting_obj.meeting_type.title

    event['summary'] = 'CoderDojoChi: {}'.format(event_name)
    event['dtstart'] = start_date_arrow
    event['dtend'] = end_date_arrow
    event['dtstamp'] = start_date_arrow

    location = '{}, {}, {}, {}, {} {}'.format(meeting_obj.location.name,
                                              meeting_obj.location.address,
                                              meeting_obj.location.address2,
                                              meeting_obj.location.city,
                                              meeting_obj.location.state,
                                              meeting_obj.location.zip
                                              )

    event['location'] = vText(location)

    event['url'] = meeting_obj.get_absolute_url
    event['description'] = strip_tags(meeting_obj.meeting_type.description)

    # A value of 5 is the normal or "MEDIUM" priority.
    # see: https://tools.ietf.org/html/rfc5545#section-3.8.1.9
    event['priority'] = 5

    cal.add_component(event)

    event_slug = 'coderdojochi-meeting-{}'.format(arrow.get(meeting_obj.start_date).format('MM-DD-YYYY-HH:mma'))

    # Return the ICS formatted calendar
    response = HttpResponse(cal.to_ical(),
                            content_type='text/calendar',
                            charset='utf-8')
    response['Content-Disposition'] = 'attachment;filename={}.ics'.format(event_slug)

    return response


def volunteer(request, template_name="volunteer.html"):

    mentors = Mentor.objects.filter(active=True, public=True).order_by('user__date_joined')

    upcoming_meetings = Meeting.objects.filter(active=True, public=True, end_date__gte=timezone.now()).order_by('start_date')[:3]

    return render_to_response(template_name, {
        'mentors': mentors,
        'upcoming_meetings': upcoming_meetings
    }, context_instance=RequestContext(request))

def faqs(request, template_name="faqs.html"):

    return render_to_response(template_name,{}, context_instance=RequestContext(request))

@login_required
def dojo(request, template_name="dojo.html"):

    highlight = request.GET['highlight'] if 'highlight' in request.GET else False

    context = {
        'user': request.user,
        'highlight': highlight,
    }

    if request.user.role:

        if request.user.role == 'mentor':
            mentor = get_object_or_404(Mentor, user=request.user)
            account = mentor
            mentor_sessions = Session.objects.filter(mentors=mentor)
            upcoming_sessions = mentor_sessions.filter(active=True, end_date__gte=timezone.now()).order_by('start_date')
            past_sessions = mentor_sessions.filter(active=True, end_date__lte=timezone.now()).order_by('start_date')
            upcoming_meetings = Meeting.objects.filter(active=True, public=True, end_date__gte=timezone.now()).order_by('start_date')

            if request.method == 'POST':
                form = MentorForm(request.POST, request.FILES, instance=account)
                if form.is_valid():
                    form.save()
                    messages.add_message(request, messages.SUCCESS, 'Profile information saved.')
                    return HttpResponseRedirect(reverse('dojo'))
                else:
                    messages.add_message(request, messages.ERROR, 'There was an error. Please try again.')
            else:
                form = MentorForm(instance=account)

            context['upcoming_sessions'] = upcoming_sessions
            context['upcoming_meetings'] = upcoming_meetings
            context['past_sessions'] = past_sessions

        if request.user.role == 'guardian':
            guardian = get_object_or_404(Guardian, user=request.user)
            account = guardian

            students = Student.objects.filter(guardian=guardian)
            student_orders = Order.objects.filter(student__in=students)
            upcoming_orders = student_orders.filter(active=True, session__end_date__gte=timezone.now()).order_by('session__start_date')
            past_orders = student_orders.filter(active=True, session__end_date__lte=timezone.now()).order_by('session__start_date')

            if request.method == 'POST':
                form = GuardianForm(request.POST, instance=account)
                if form.is_valid():
                    form.save()
                    messages.add_message(request, messages.SUCCESS, 'Profile information saved.')
                    return HttpResponseRedirect(reverse('dojo'))
                else:
                    messages.add_message(request, messages.ERROR, 'There was an error. Please try again.')
            else:
                form = GuardianForm(instance=account)

            context['students'] = students
            context['upcoming_orders'] = upcoming_orders
            context['past_orders'] = past_orders


        context['account'] = account
        context['form'] = form

    else:
        if 'next' in request.GET:
            return HttpResponseRedirect(reverse('welcome') + '?next=' + request.GET['next'])
        else:
            messages.add_message(request, messages.WARNING, 'Tell us a little about yourself before going on to your dojo')
            return HttpResponseRedirect(reverse('welcome'))


    return render_to_response(template_name, context, context_instance=RequestContext(request))


class SessionsCalendar(HTMLCalendar):

    def __init__(self, sessions):
        super(SessionsCalendar, self).__init__()
        self.sessions = self.group_by_day(sessions)

    def formatday(self, day, weekday):
        if day != 0:
            cssclass = self.cssclasses[weekday]
            if date.today() == date(self.year, self.month, day):
                cssclass += ' today'
            if day in self.sessions:
                cssclass += ' filled'
                body = []
                for cdc_session in self.sessions[day]:
                    remaining_spots = cdc_session.capacity - cdc_session.get_current_students().all().count()
                    dayclass = 'unavailable' if not remaining_spots else 'available'
                    body.append('<a class="' + dayclass + '" href="%s">' % cdc_session.get_absolute_url())
                    if cdc_session.course.code:
                        body.append(esc(cdc_session.course.code) + ': ')
                    body.append(esc(cdc_session.course.title))
                    body.append('</a>')
                return self.day_cell(cssclass, '%d %s' % (day, ''.join(body)))
            return self.day_cell(cssclass, day)
        return self.day_cell('noday', '&nbsp;')

    def formatmonth(self, year, month):
        self.year, self.month = year, month
        return super(SessionsCalendar, self).formatmonth(year, month)

    def group_by_day(self, sessions):
        field = lambda cdc_session: cdc_session.start_date.day
        return dict(
            [(day, list(items)) for day, items in groupby(sessions, field)]
        )

    def day_cell(self, cssclass, body):
        return '<td class="%s">%s</td>' % (cssclass, body)

def mentors(request, template_name="mentors.html"):

    mentors = Mentor.objects.filter(active=True, public=True).order_by('user__date_joined')

    return render_to_response(template_name, {
        'mentors': mentors
    }, context_instance=RequestContext(request))

def mentor_detail(request, mentor_id=False, template_name="mentor-detail.html"):

    mentor = get_object_or_404(Mentor, id=mentor_id)

    if not mentor.public:
        messages.add_message(request, messages.ERROR, 'Invalid mentor ID :(')
        return HttpResponseRedirect(reverse('mentors'));

    return render_to_response(template_name, {
        'mentor': mentor
    }, context_instance=RequestContext(request))

@login_required
def mentor_approve_avatar(request, mentor_id=False):

    mentor = get_object_or_404(Mentor, id=mentor_id)

    if not request.user.is_staff:
        messages.add_message(request, messages.ERROR, 'You do not have permissions to moderate content.')
        return HttpResponseRedirect(reverse('account_login') + '?next=' + mentor.get_approve_avatar_url())

    if mentor.background_check:
        mentor.avatar_approved = False
        mentor.save()
        messages.add_message(
            request,
            messages.SUCCESS,
            mentor.first_name + " " + mentor.last_name + "'s avatar approved and their account is now public."
        )
        return HttpResponseRedirect(reverse('mentors') + str(mentor.id));
    else:
        messages.add_message(
            request,
            messages.WARNING,
            mentor.first_name + " " + mentor.last_name + "'s avatar approved but they have yet to attend an introductory meeting."
        )
        return HttpResponseRedirect(reverse('mentors'));

@login_required
def mentor_reject_avatar(request, mentor_id=False):

    mentor = get_object_or_404(Mentor, id=mentor_id)

    if not request.user.is_staff:
        messages.add_message(request, messages.ERROR, 'You do not have permissions to moderate content.')
        return HttpResponseRedirect(reverse('account_login') + '?next=' + mentor.get_reject_avatar_url())

    mentor.avatar_approved = False
    mentor.save()

    msg = EmailMultiAlternatives(
        subject='CoderDojoChi | Avatar Rejected',
        body='Unfortunately your recent avatar image was rejected.  Please upload a new image as soon as you get a chance. ' + settings.SITE_URL + '/dojo/',
        from_email=settings.DEFAULT_FROM_EMAIL,
        to=[mentor.user.email]
    )
    msg.attach_alternative('<p>Unfortunately your recent avatar image was rejected.  Please upload a new image as soon as you get a chance.</p><p><a href="' + settings.SITE_URL + '/dojo/">Click here to upload a new avatar now.</a></p><p>Thank you!<br>The CoderDojoChi Team</p>', 'text/html')
    msg.send()

    messages.add_message(
        request,
        messages.WARNING,
        mentor.first_name + " " + mentor.last_name + "'s avatar rejected and their account is no longer public. An email notice has been sent to the mentor."
    )

    return HttpResponseRedirect(reverse('mentors'));

@login_required
def student_detail(request, student_id=False, template_name="student-detail.html"):

    access = True

    if request.user.role == 'guardian' and student_id:
        student = get_object_or_404(Student, id=student_id)
        guardian = get_object_or_404(Guardian, user=request.user)

        if not student.guardian == guardian:
            access = False

        form = StudentForm(instance=student)
    else:
        access = False


    if not access:
        return HttpResponseRedirect(reverse('dojo'))
        messages.add_message(request, messages.ERROR, 'You do not have permissions to edit this student.')


    if request.method == 'POST':
        form = StudentForm(request.POST, instance=student)
        if form.is_valid():
            form.save()
            messages.add_message(request, messages.SUCCESS, 'Student Updated.')
            return HttpResponseRedirect(reverse('dojo'))

    return render_to_response(template_name, {
        'form': form
    }, context_instance=RequestContext(request))

def donate(request, template_name="donate.html"):

    if request.method == 'POST':

        # if new donation form submit
        if 'first_name' in request.POST and 'last_name' in request.POST and 'email' in request.POST and 'amount' in request.POST:
            donation = Donation(first_name=request.POST['first_name'], last_name=request.POST['last_name'], email=request.POST['email'], amount=request.POST['amount'])
            donation.save()

            return HttpResponse(donation.id)
        else:
            return HttpResponse('fail')

    paypal_dict = {
        'business': settings.PAYPAL_BUSINESS_ID,
        'amount': '25',
        'item_name': 'CoderDojoChi Donation',
        'cmd': '_donations',
        'lc': 'US',
        'invoice': '',
        'currency_code': 'USD',
        'no_note': '0',
        'cn': 'Add a message for CoderDojoChi to read:',
        'no_shipping': '1',
        'address_override': '1',
        'first_name': '',
        'last_name': '',
        'notify_url': settings.SITE_URL + reverse('paypal-ipn'),
        'return_url': settings.SITE_URL + '/donate/return',
        'cancel_return': settings.SITE_URL + '/donate/cancel',
        'bn': 'PP-DonationsBF:btn_donateCC_LG.gif:NonHosted'
    }

    form = PayPalPaymentsForm(initial=paypal_dict)

    return render_to_response(template_name, {
        'site_url': settings.SITE_URL,
        'form': form
    }, context_instance=RequestContext(request))

@csrf_exempt
def donate_cancel(request):
    messages.add_message(request, messages.ERROR, 'Looks like you cancelled the donation process. Please feel free to <a href="/contact">contact us</a> if you need any help.')
    return HttpResponseRedirect(reverse('donate'))

@csrf_exempt
def donate_return(request):
    messages.add_message(request, messages.SUCCESS, 'Your donation is being processed.  You should receive a confirmation email shortly. Thanks again!')
    return HttpResponseRedirect(reverse('donate'))

def about(request, template_name="about.html"):

    mentor_count = Mentor.objects.filter(active=True, public=True).count()
    students_served = Order.objects.exclude(check_in=None).count()

    return render_to_response(template_name, {
        'mentor_count': mentor_count,
        'students_served': students_served
    }, context_instance=RequestContext(request))

def contact(request, template_name="contact.html"):

    if request.method == 'POST':
        form = ContactForm(request.POST)
        human = True

        if form.is_valid():

            if request.POST['human']:
                messages.add_message(request, messages.ERROR, 'Bad robot.')
                human = False

            if human:

                msg = EmailMultiAlternatives(
                    subject='CoderDojoChi | Contact Form Submission',
                    body='Contact Form Submission from ' + request.POST['name'] + ' (' + request.POST['email'] + '). ' + request.POST['body'],
                    from_email=request.POST['email'],
                    to=[settings.CONTACT_EMAIL]
                )

                msg.attach_alternative('<p>Contact Form Submission from ' + request.POST['name'] + ' (<a href="mailto:' + request.POST['email'] + '">' + request.POST['email'] + '</a>).</p><p>' + request.POST['body'] + '</p><p><small>You can reply to this email.</small></p>', 'text/html')

                msg.send()

                messages.add_message(request, messages.SUCCESS, 'Thank you for contacting us! We will respond as soon as possible.')

            form = ContactForm()
        else:
            messages.add_message(request, messages.ERROR, 'There was an error. Please try again.')
    else:
        form = ContactForm()

    return render_to_response(template_name, {
        'form': form
    }, context_instance=RequestContext(request))

def privacy(request, template_name="privacy.html"):

    return render_to_response(template_name,{}, context_instance=RequestContext(request))

@login_required
def cdc_admin(request, template_name="cdc-admin.html"):

    if not request.user.is_staff:
        messages.add_message(request, messages.ERROR, 'You do not have permission to access this page.')
        return HttpResponseRedirect(reverse('sessions'))

    sessions = Session.objects.all()

    upcoming_sessions = sessions.filter(active=True, end_date__gte=timezone.now()).order_by('start_date')
    upcoming_sessions_count = upcoming_sessions.count()

    if 'all_upcoming_sessions' not in request.GET:
        upcoming_sessions = upcoming_sessions[:3]

    past_sessions = sessions.filter(active=True, end_date__lte=timezone.now()).order_by('-start_date')
    past_sessions_count = past_sessions.count()

    if 'all_past_sessions' not in request.GET:
        past_sessions = past_sessions[:3]

    meetings = Meeting.objects.all()

    upcoming_meetings = meetings.filter(active=True, end_date__gte=timezone.now()).order_by('start_date')
    upcoming_meetings_count = upcoming_meetings.count()

    if 'all_upcoming_meetings' not in request.GET:
        upcoming_meetings = upcoming_meetings[:3]

    past_meetings = meetings.filter(active=True, end_date__lte=timezone.now()).order_by('-start_date')
    past_meetings_count = past_meetings.count()

    if 'all_past_meetings' not in request.GET:
        past_meetings = past_meetings[:3]


    return render_to_response(template_name,{
        'upcoming_sessions': upcoming_sessions,
        'upcoming_sessions_count': upcoming_sessions_count,
        'past_sessions': past_sessions,
        'past_sessions_count': past_sessions_count,
        'upcoming_meetings': upcoming_meetings,
        'upcoming_meetings_count': upcoming_meetings_count,
        'past_meetings': past_meetings,
        'past_meetings_count': past_meetings_count
    }, context_instance=RequestContext(request))


@login_required
def session_stats(request, session_id, template_name="session-stats.html"):

    if not request.user.is_staff:
        messages.add_message(request, messages.ERROR, 'You do not have permission to access this page.')
        return HttpResponseRedirect(reverse('sessions'))

    session_obj = get_object_or_404(Session, id=session_id)

    current_orders_checked_in = session_obj.get_current_orders(checked_in=True)

    students_checked_in = current_orders_checked_in.values('student')

    if students_checked_in:
        attendance_percentage = round((float(current_orders_checked_in.count()) / float(session_obj.get_current_students().count())) * 100)
    else:
        attendance_percentage = False

    # Genders
    gender_count = list(Counter(e.student.get_clean_gender() for e in session_obj.get_current_orders()).iteritems())
    gender_count = sorted(dict(gender_count).items(), key=operator.itemgetter(1))

    # Ages
    ages = sorted(list(e.student.get_age() for e in session_obj.get_current_orders()))
    age_count = list(Counter(ages).iteritems())
    age_count = sorted(dict(age_count).items(), key=operator.itemgetter(1))

    # Average Age
<<<<<<< HEAD
    average_age = 0
    if session_obj.get_current_orders():
        average_age = int(round(sum(ages) / float(len(ages))))
=======
    if current_orders_checked_in:
        student_ages = []
        for order in current_orders_checked_in:
            student_ages.append(order.get_student_age())
        average_age = reduce(lambda x, y: x + y, student_ages) / len(student_ages)
    else:
        average_age = False
>>>>>>> 4f744d8a

    return render_to_response(template_name,{
        'session': session_obj,
        'students_checked_in': students_checked_in,
        'attendance_percentage': attendance_percentage,
        'average_age': average_age,
        'age_count': age_count,
        'gender_count': gender_count
    }, context_instance=RequestContext(request))

@login_required
def session_check_in(request, session_id, template_name="session-check-in.html"):

    if not request.user.is_staff:
        messages.add_message(request, messages.ERROR, 'You do not have permission to access this page.')
        return HttpResponseRedirect(reverse('sessions'))

    session_obj = get_object_or_404(Session, id=session_id)

    current_orders_checked_in = session_obj.get_current_orders(checked_in=True)

    students_checked_in = current_orders_checked_in.values('student')

    if students_checked_in:
        attendance_percentage = round((float(current_orders_checked_in.count()) / float(session_obj.get_current_students().count())) * 100)
    else:
        attendance_percentage = 0

    # Genders
    gender_count = list(Counter(e.student.get_clean_gender() for e in session_obj.get_current_orders()).iteritems())
    gender_count = sorted(dict(gender_count).items(), key=operator.itemgetter(1))

    # Ages
    ages = sorted(list(e.get_student_age() for e in session_obj.get_current_orders()))
    age_count = list(Counter(ages).iteritems())
    age_count = sorted(dict(age_count).items(), key=operator.itemgetter(1))

    # Average Age
    average_age = 0
    if session_obj.get_current_orders():
        average_age = int(round(sum(ages) / float(len(ages))))

    if request.method == 'POST':

        if 'order_id' in request.POST:

            order = get_object_or_404(Order, id=request.POST['order_id'])

            if order.check_in:
                order.check_in = None
            else:
                order.check_in = timezone.now()

            if order.guardian.first_name + ' ' + order.guardian.last_name != request.POST['order_alternate_guardian']:
                order.alternate_guardian = request.POST['order_alternate_guardian']

            order.save()
        else:
            messages.add_message(request, messages.ERROR, 'Invalid Order')

    return render_to_response(template_name,{
        'session': session_obj,
        'gender_count': gender_count,
        'age_count': age_count,
        'average_age': average_age,
        'students_checked_in': students_checked_in,
        'attendance_percentage': attendance_percentage,
    }, context_instance=RequestContext(request))

@login_required
def session_check_in_mentors(request, session_id, template_name="session-check-in-mentors.html"):

    if not request.user.is_staff:
        messages.add_message(request, messages.ERROR, 'You do not have permission to access this page.')
        return HttpResponseRedirect(reverse('sessions'))

    session_obj = get_object_or_404(Session, id=session_id)

    return render_to_response(template_name,{
        'session': session_obj,
    }, context_instance=RequestContext(request))


def session_announce(request, session_id):

    if not request.user.is_staff:
        messages.add_message(request, messages.ERROR, 'You do not have permission to access this page.')
        return HttpResponseRedirect(reverse('home'))

    session_obj = get_object_or_404(Session, id=session_id)

    if not session_obj.announced_date:

        # send mentor announcements
        for mentor in Mentor.objects.filter(active=True):
            sendSystemEmail(request, 'Upcoming class', 'coderdojochi-class-announcement-mentor', {
                'first_name': mentor.user.first_name,
                'last_name': mentor.user.last_name,
                'class_code': session_obj.course.code,
                'class_title': session_obj.course.title,
                'class_description': session_obj.course.description,
                'class_start_date': arrow.get(session_obj.mentor_start_date).format('dddd, MMMM D, YYYY'),
                'class_start_time': arrow.get(session_obj.mentor_start_date).format('h:mma'),
                'class_end_date': arrow.get(session_obj.end_date).format('dddd, MMMM D, YYYY'),
                'class_end_time': arrow.get(session_obj.end_date).format('h:mma'),
                'class_location_name': session_obj.location.name,
                'class_location_address': session_obj.location.address,
                'class_location_address2': session_obj.location.address2,
                'class_location_city': session_obj.location.city,
                'class_location_state': session_obj.location.state,
                'class_location_zip': session_obj.location.zip,
                'class_additional_info': session_obj.additional_info,
                'class_url': session_obj.get_absolute_url(),
                'class_ics_url': session_obj.get_ics_url()
            }, mentor.user.email)

        for guardian in Guardian.objects.filter(active=True):
            sendSystemEmail(request, 'Upcoming class', 'coderdojochi-class-announcement-guardian', {
                'first_name': guardian.user.first_name,
                'last_name': guardian.user.last_name,
                'class_code': session_obj.course.code,
                'class_title': session_obj.course.title,
                'class_description': session_obj.course.description,
                'class_start_date': arrow.get(session_obj.start_date).format('dddd, MMMM D, YYYY'),
                'class_start_time': arrow.get(session_obj.start_date).format('h:mma'),
                'class_end_date': arrow.get(session_obj.end_date).format('dddd, MMMM D, YYYY'),
                'class_end_time': arrow.get(session_obj.end_date).format('h:mma'),
                'class_location_name': session_obj.location.name,
                'class_location_address': session_obj.location.address,
                'class_location_address2': session_obj.location.address2,
                'class_location_city': session_obj.location.city,
                'class_location_state': session_obj.location.state,
                'class_location_zip': session_obj.location.zip,
                'class_additional_info': session_obj.additional_info,
                'class_url': session_obj.get_absolute_url(),
                'class_ics_url': session_obj.get_ics_url()
            }, guardian.user.email)

        session_obj.announced_date = timezone.now()
        session_obj.save()

        messages.add_message(request, messages.SUCCESS, 'Session announced!')
    else:
        messages.add_message(request, messages.WARNING, 'Session already announced.')

    return HttpResponseRedirect(reverse('cdc_admin'))


def sendSystemEmail(request, subject, template_name, merge_vars, email=False, bcc=False):

    if not email:
        email = request.user.email

    merge_vars['current_year'] = timezone.now().year
    merge_vars['company'] = 'CoderDojoChi'
    merge_vars['site_url'] = settings.SITE_URL

    msg = EmailMessage(subject=subject, from_email=settings.DEFAULT_FROM_EMAIL,
                       to=[email])
    if bcc:
        msg.bcc = bcc

    msg.template_name = template_name
    msg.global_merge_vars = merge_vars
    msg.inline_css = True
    msg.use_template_subject = True
    msg.send()


def handler404(request):
    response = render_to_response('404.html', {}, context_instance=RequestContext(request))
    response.status_code = 404
    return response

def handler500(request):
    response = render_to_response('500.html', {}, context_instance=RequestContext(request))
    response.status_code = 500
    return response<|MERGE_RESOLUTION|>--- conflicted
+++ resolved
@@ -1118,11 +1118,6 @@
     age_count = sorted(dict(age_count).items(), key=operator.itemgetter(1))
 
     # Average Age
-<<<<<<< HEAD
-    average_age = 0
-    if session_obj.get_current_orders():
-        average_age = int(round(sum(ages) / float(len(ages))))
-=======
     if current_orders_checked_in:
         student_ages = []
         for order in current_orders_checked_in:
@@ -1130,7 +1125,6 @@
         average_age = reduce(lambda x, y: x + y, student_ages) / len(student_ages)
     else:
         average_age = False
->>>>>>> 4f744d8a
 
     return render_to_response(template_name,{
         'session': session_obj,
