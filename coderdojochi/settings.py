--- conflicted
+++ resolved
@@ -47,16 +47,11 @@
     'django.contrib.humanize',
 
     #vendor
-<<<<<<< HEAD
-    'registration',
-    'social.apps.django_app.default',
-=======
     'allauth',
     'allauth.account',
     'allauth.socialaccount',
     'allauth.socialaccount.providers.facebook',
     'allauth.socialaccount.providers.google',
->>>>>>> 885841af
     'avatar',
     'bootstrap3',
     'html5',
@@ -95,12 +90,6 @@
 
     # coderdojochi
     'coderdojochi.context_processors.main_config_processor',
-<<<<<<< HEAD
-
-    #vendor
-    'social.apps.django_app.context_processors.backends',
-    'social.apps.django_app.context_processors.login_redirect',
-=======
 
     # `allauth`
     'allauth.account.context_processors.account',
@@ -111,23 +100,18 @@
     'django.contrib.auth.backends.ModelBackend',
     # `allauth` specific authentication methods, such as login by e-mail
     'allauth.account.auth_backends.AuthenticationBackend',
->>>>>>> 885841af
-)
-
+)
 
 ROOT_URLCONF = 'coderdojochi.urls'
 
 WSGI_APPLICATION = 'coderdojochi.wsgi.application'
 
-<<<<<<< HEAD
-=======
 AUTH_USER_MODEL = 'coderdojochi.CDCUser'
 
 # LOGIN_URL = '/accounts/login/'
 # LOGOUT_URL = '/accounts/logout/'
 # LOGIN_REDIRECT_URL = '/dojo/'
 
->>>>>>> 885841af
 EMAIL_BACKEND = 'django.core.mail.backends.console.EmailBackend'
 
 # Database
@@ -185,39 +169,6 @@
     os.path.join(PACKAGE_ROOT, 'static'),
 )
 
-<<<<<<< HEAD
-
-AUTHENTICATION_BACKENDS = (
-    'social.backends.facebook.FacebookOAuth2',
-    'social.backends.google.GoogleOAuth2',
-    'django.contrib.auth.backends.ModelBackend',
-)
-
-AUTH_USER_MODEL = 'coderdojochi.CDCUser'
-
-LOGIN_URL = '/accounts/login/'
-LOGOUT_URL = '/accounts/logout/'
-LOGIN_REDIRECT_URL = '/dojo/'
-LOGIN_ERROR_URL = '/accounts/login/'
-=======
-SESSION_SERIALIZER='django.contrib.sessions.serializers.PickleSerializer'
->>>>>>> 885841af
-
-ACCOUNT_ACTIVATION_DAYS = 7
-
-SOCIAL_AUTH_GOOGLE_OAUTH2_KEY = '294736693640-inucj2ptaap06iggukfurmqihblavbt8.apps.googleusercontent.com'
-SOCIAL_AUTH_GOOGLE_OAUTH2_SECRET = 'rgdutyo5mqCN7yOIMxET9hHv'
-
-SOCIAL_AUTH_FACEBOOK_KEY = '1454178301519376'
-SOCIAL_AUTH_FACEBOOK_SECRET = '36edff0d6d4a9686647f76f2d0f511ed'
-SOCIAL_AUTH_FACEBOOK_SCOPE = ['email']
-
-SOCIAL_AUTH_USER_MODEL = 'coderdojochi.CDCUser'
-
-SOCIAL_AUTH_LOGIN_URL = LOGIN_URL
-SOCIAL_AUTH_LOGIN_REDIRECT_URL = LOGIN_REDIRECT_URL
-SOCIAL_AUTH_LOGIN_ERROR_URL = LOGIN_ERROR_URL
-
 SESSION_SERIALIZER='django.contrib.sessions.serializers.PickleSerializer'
 
 # Gravatar
@@ -231,8 +182,6 @@
 PAYPAL_BUSINESS_ID = 'CXD22M5GNXDE4'
 PAYPAL_TEST = False
 
-<<<<<<< HEAD
-=======
 # django allauth
 
 LOGIN_REDIRECT_URL = '/dojo'
@@ -241,7 +190,6 @@
 ACCOUNT_USERNAME_REQUIRED = False
 ACCOUNT_SIGNUP_FORM_CLASS = 'coderdojochi.forms.SignupForm'
 SOCIALACCOUNT_ADAPTER = 'coderdojochi.social_account_adapter.SocialAccountAdapter'
->>>>>>> 885841af
 
 # search for environment specific settings to override settings.py
 
