import os
from datetime import datetime, timedelta
from django_cleanup.signals import cleanup_pre_delete, cleanup_post_delete
from stdimage.models import StdImageField

from django.conf import settings
from django.db import models
from django.core.validators import RegexValidator
from django.contrib.auth.models import AbstractUser
from django.utils.translation import ugettext as _
from django.utils import formats, timezone
from django.template.defaultfilters import slugify

Roles = (
    ('mentor', 'mentor'),
    ('guardian', 'guardian'),
)

class CDCUser(AbstractUser):
    role = models.CharField(choices=Roles, max_length=10, blank=True, null=True)
    admin_notes = models.TextField(blank=True, null=True)

    def save(self, *args, **kwargs):
        if self.pk is None:
            self.last_login = timezone.now()
        super(CDCUser, self).save(*args, **kwargs)

    def get_absolute_url(self):
        return '/dojo'

<<<<<<< HEAD
def generate_filename(instance, filename):
    # file will be uploaded to MEDIA_ROOT/avatar/<username>
    filename, file_extension = os.path.splitext(filename)
    return 'avatar/{}{}'.format(instance.user.username, file_extension.lower())
=======
class RaceEthnicity(models.Model):
    race_ethnicity = models.CharField(max_length=255)
    visible = models.BooleanField(default=False)

    def __unicode__(self):
        return self.race_ethnicity

    class Meta:
        verbose_name = _("race ethnicity")
        verbose_name_plural = _("race ethnicities")
>>>>>>> 4f744d8a

class Mentor(models.Model):
    user = models.ForeignKey(CDCUser)
    first_name = models.CharField(max_length=255, blank=True, null=True)
    last_name = models.CharField(max_length=255, blank=True, null=True)
    bio = models.TextField(blank=True, null=True)
    active = models.BooleanField(default=True)
    created_at = models.DateTimeField(auto_now_add=True)
    updated_at = models.DateTimeField(auto_now=True)
    background_check = models.BooleanField(default=False)
    public = models.BooleanField(default=False)
    avatar = StdImageField(upload_to=generate_filename, blank=True, variations={
        'thumbnail': {"width": 500, "height": 500, "crop": True}
    })
    avatar_approved = models.BooleanField(default=False)

    class Meta:
        verbose_name = _("mentors")
        verbose_name_plural = _("mentors")

    def get_approve_avatar_url(self):
        return '/mentors/' + str(self.id) + '/approve-avatar/'

    def get_reject_avatar_url(self):
        return '/mentors/' + str(self.id) + '/reject-avatar/'

    def get_absolute_url(self):
        return '/mentors/' + str(self.id) + '/'

    def save(self, *args, **kwargs):
        if self.pk is not None:
            orig = Mentor.objects.get(pk=self.pk)
            if orig.avatar != self.avatar:
                self.avatar_approved = False
                self.public = False

        if self.background_check and self.avatar_approved:
            self.public = True
        else:
            self.public = False

        super(Mentor, self).save(*args, **kwargs)

    def __unicode__(self):
        return self.user.username

class Guardian(models.Model):
    user = models.ForeignKey(CDCUser)
    first_name = models.CharField(max_length=255, blank=True, null=True)
    last_name = models.CharField(max_length=255, blank=True, null=True)
    active = models.BooleanField(default=True)
    phone = models.CharField(max_length=50, blank=True)
    zip = models.CharField(max_length=20, blank=True, null=True)
    created_at = models.DateTimeField(auto_now_add=True)
    updated_at = models.DateTimeField(auto_now=True)

    def get_students(self):
        students = Student.objects.filter(guardian=self)
        return students

    class Meta:
        verbose_name = _("guardian")
        verbose_name_plural = _("guardians")

    def __unicode__(self):
        return self.user.username

class Student(models.Model):
    guardian = models.ForeignKey(Guardian)
    first_name = models.CharField(max_length=255)
    last_name = models.CharField(max_length=255)
    birthday = models.DateTimeField()
    gender = models.CharField(max_length=255)
    race_ethnicity = models.ManyToManyField(RaceEthnicity, blank=True)
    school_name = models.CharField(max_length=255, null=True)
    school_type = models.CharField(max_length=255, null=True)
    medical_conditions = models.TextField(blank=True, null=True)
    medications = models.TextField(blank=True, null=True)
    photo_release = models.BooleanField('Photo Consent', help_text="I hereby give permission to CoderDojoChi to use the student's image and/or likeness in promotional materials.", default=False)
    consent = models.BooleanField('General Consent', help_text="I hereby give consent for the student signed up above to participate in CoderDojoChi.", default=False)
    created_at = models.DateTimeField(auto_now_add=True)
    updated_at = models.DateTimeField(auto_now=True)
    active = models.BooleanField(default=True)

    def is_registered_for_session(self, session):
        try:
            order = Order.objects.get(active=True, student=self, session=session)
            is_registered = True
        except:
            is_registered = False

        return is_registered

    def get_age(self):
        today = timezone.now()
        birthday = self.birthday
        return today.year - birthday.year - ((today.month, today.day) < (birthday.month, birthday.day))

    def get_clean_gender(self):
        if self.gender.lower() in ['male', 'm', 'boy', 'nino', 'masculino']:
            return 'male'
        elif self.gender.lower() in ['female', 'f', 'girl', 'femail', 'femal', 'femenino']:
            return 'female'
        else:
            return 'other'

    class Meta:
        verbose_name = _("student")
        verbose_name_plural = _("students")

    def __unicode__(self):
        return self.last_name + ', ' + self.first_name

class Course(models.Model):
    code = models.CharField(max_length=255, blank=True, null=True)
    title = models.CharField(max_length=255)
    slug = models.SlugField(max_length=40, blank=True, null=True)
    description = models.TextField(blank=True, null=True, help_text="Basic HTML allowed")
    created_at = models.DateTimeField(auto_now_add=True)
    updated_at = models.DateTimeField(auto_now=True)


    class Meta:
        verbose_name = _("course")
        verbose_name_plural = _("courses")

    def save(self, *args, **kwargs):
        self.slug = slugify(self.title)
        super(Course, self).save(*args, **kwargs)

    def __unicode__(self):
        return self.code + ' | ' + self.title


class Location(models.Model):
    name = models.CharField(max_length=255)
    address = models.CharField(max_length=255)
    address2 = models.CharField(max_length=255, blank=True, null=True, verbose_name="Address 2")
    city = models.CharField(max_length=255)
    state = models.CharField(max_length=255)
    zip = models.CharField(max_length=20)

    def __unicode__(self):
        return self.name


class Session(models.Model):
    course = models.ForeignKey(Course)
    start_date = models.DateTimeField()
    end_date = models.DateTimeField()
    mentor_start_date = models.DateTimeField()
    mentor_end_date = models.DateTimeField()
    location = models.ForeignKey(Location)
    capacity = models.IntegerField(default=20)
    mentor_capacity = models.IntegerField(blank=True, null=True)
    additional_info = models.TextField(blank=True, null=True, help_text="Basic HTML allowed")
    teacher = models.ForeignKey(Mentor, related_name="session_teacher")
    mentors = models.ManyToManyField(Mentor, blank=True, related_name="session_mentors")
    waitlist_mentors = models.ManyToManyField(Mentor, blank=True, related_name="session_waitlist_mentors")
    waitlist_students = models.ManyToManyField(Student, blank=True, related_name="session_waitlist_students")
    external_enrollment_url = models.CharField(max_length=255, blank=True, null=True, help_text="When provided, local enrollment is disabled.")
    active = models.BooleanField(default=False, help_text="Session is active.")
    public = models.BooleanField(default=False, help_text="Session is a public session.")
    announced_date = models.DateTimeField(blank=True, null=True)
    created_at = models.DateTimeField(auto_now_add=True)
    updated_at = models.DateTimeField(auto_now=True)
    image_url = models.CharField(max_length=255, blank=True, null=True)
    bg_image = models.ImageField(blank=True, null=True)
    mentors_week_reminder_sent = models.BooleanField(default=False)
    mentors_day_reminder_sent = models.BooleanField(default=False)

    class Meta:
        verbose_name = _("session")
        verbose_name_plural = _("sessions")

    def get_absolute_url(self):
        return '/class/' + self.start_date.strftime("%Y/%m/%d") + '/'  + self.course.slug + '/' + str(self.id)

    def get_signup_url(self):
        return '/class/' + self.start_date.strftime("%Y/%m/%d") + '/'  + self.course.slug + '/' + str(self.id) + '/sign-up/'

    def get_ics_url(self):
        return '/class/' + self.start_date.strftime("%Y/%m/%d") + '/'  + self.course.slug + '/' + str(self.id) + '/calendar/'

    def get_current_orders(self, checked_in=None):
        if checked_in != None:
            if checked_in:
                orders = Order.objects.filter(active=True, session=self).exclude(check_in=None).order_by('student__last_name')
            else:
                orders = Order.objects.filter(active=True, session=self, check_in=None).order_by('student__last_name')
        else:
            orders = Order.objects.filter(active=True, session=self).order_by('check_in', 'student__last_name')

        return orders

    def get_current_students(self, checked_in=None):
        if checked_in != None:
            if checked_in:
                orders = Order.objects.filter(active=True, session=self).exclude(check_in=None).values('student')
            else:
                orders = Order.objects.filter(active=True, session=self, check_in=None).values('student')
        else:
            orders = Order.objects.filter(active=True, session=self).values('student')

        return orders

    def get_checked_in_students(self):
        return Order.objects.filter(active=True, session=self).exclude(check_in=None).values('student')

    def get_mentor_capacity(self):
        if self.mentor_capacity:
            return self.mentor_capacity
        else:
            return self.capacity / 2


    def __unicode__(self):
        return self.course.title + ' | ' + formats.date_format(self.start_date, "SHORT_DATETIME_FORMAT")

class MeetingType(models.Model):
    code = models.CharField(max_length=255, blank=True, null=True)
    title = models.CharField(max_length=255)
    slug = models.SlugField(max_length=40, blank=True, null=True)
    description = models.TextField(blank=True, null=True, help_text="Basic HTML allowed")
    created_at = models.DateTimeField(auto_now_add=True)
    updated_at = models.DateTimeField(auto_now=True)

    class Meta:
        verbose_name = _("meeting type")
        verbose_name_plural = _("meeting types")

    def save(self, *args, **kwargs):
        self.slug = slugify(self.title)
        super(MeetingType, self).save(*args, **kwargs)

    def __unicode__(self):
        return self.code + ' | ' + self.title


class Meeting(models.Model):
    meeting_type = models.ForeignKey(MeetingType)
    additional_info = models.TextField(blank=True, null=True, help_text="Basic HTML allowed")
    start_date = models.DateTimeField(blank=True, null=True)
    end_date = models.DateTimeField(blank=True, null=True)
    location = models.ForeignKey(Location)
    mentors = models.ManyToManyField(Mentor, blank=True, related_name="meeting_mentors")
    external_enrollment_url = models.CharField(max_length=255, blank=True, null=True, help_text="When provided, local enrollment is disabled.")
    public = models.BooleanField(default=False)
    active = models.BooleanField(default=False)
    image_url = models.CharField(max_length=255, blank=True, null=True)
    bg_image = models.ImageField(blank=True, null=True)
    announced_date = models.DateTimeField(blank=True, null=True)
    created_at = models.DateTimeField(auto_now_add=True)
    updated_at = models.DateTimeField(auto_now=True)

    class Meta:
        verbose_name = _("meeting")
        verbose_name_plural = _("meetings")

    def get_absolute_url(self):
        return '/meeting/' + str(self.start_date.year) + '/' + str(self.start_date.month) + '/' + str(self.start_date.day) + '/'  + str(self.id)

    def get_signup_url(self):
        return '/meeting/' + str(self.start_date.year) + '/' + str(self.start_date.month) + '/' + str(self.start_date.day) + '/'  + str(self.id) + '/sign-up/'

    def get_ics_url(self):
        return '/meeting/' + str(self.start_date.year) + '/' + str(self.start_date.month) + '/' + str(self.start_date.day) + '/'  + str(self.id) + '/calendar/'

    def __unicode__(self):
        return self.meeting_type.title + ' | ' + formats.date_format(self.start_date, "SHORT_DATETIME_FORMAT")

class Order(models.Model):
    guardian = models.ForeignKey(Guardian)
    session = models.ForeignKey(Session)
    student = models.ForeignKey(Student)
    active = models.BooleanField(default=True)
    ip = models.CharField(max_length=255, blank=True, null=True)
    check_in = models.DateTimeField(blank=True, null=True)
    alternate_guardian = models.CharField(max_length=255, blank=True, null=True)
    affiliate = models.CharField(max_length=255, blank=True, null=True)
    order_number = models.CharField(max_length=255, blank=True, null=True)
    created_at = models.DateTimeField(auto_now_add=True)
    updated_at = models.DateTimeField(auto_now=True)
    week_reminder_sent = models.BooleanField(default=False)
    day_reminder_sent = models.BooleanField(default=False)

    class Meta:
        verbose_name = _("order")
        verbose_name_plural = _("orders")

    def get_student_age(self):
        birthday = self.student.birthday
        session_date = self.session.start_date
        return session_date.year - birthday.year - ((session_date.month, session_date.day) < (birthday.month, birthday.day))

    def __unicode__(self):
        return self.student.first_name + ' ' + self.student.last_name + ' | ' + self.session.course.title

class EquipmentType(models.Model):
    name = models.CharField(max_length=255,blank=False,null=False)

    def __unicode__(self):
        return self.name

EquiptmentConditions = (
    ('working', 'Working'),
    ('issue', 'Issue'),
    ('unusable', 'Unusable'),
)

class Equipment(models.Model):
    equipment_type = models.ForeignKey(EquipmentType)
    make = models.CharField(max_length=255)
    model = models.CharField(max_length=255)
    location = models.ForeignKey(Location)
    asset_tag = models.CharField(max_length=255)
    aquisition_date = models.DateTimeField(blank=False,null=False)
    condition = models.CharField(max_length=255, choices=EquiptmentConditions)
    notes = models.TextField(blank=True, null=True)
    created_at = models.DateTimeField(auto_now_add=True)
    updated_at = models.DateTimeField(auto_now=True)

    class Meta:
        verbose_name = _("equiptment")
        verbose_name_plural = _("equiptment")

    def __unicode__(self):
        return self.equipment_type.name + ' | ' + self.make + ' ' + self.model + ' | ' + str(self.aquisition_date)


class EmailContent(models.Model):
    nickname = models.CharField(max_length=255)
    subject = models.CharField(max_length=255)
    body = models.TextField(blank=True, null=True, help_text="Basic HTML allowed")
    created_at = models.DateTimeField(auto_now_add=True)
    updated_at = models.DateTimeField(auto_now=True)
    active = models.BooleanField(default=True)

    class Meta:
        verbose_name = _("email content")
        verbose_name_plural = _("email content")

    def __unicode__(self):
        return self.nickname + ' | ' + self.subject

class Donation(models.Model):
    first_name = models.CharField(max_length=255)
    last_name = models.CharField(max_length=255)
    email = models.EmailField()
    amount = models.IntegerField()
    verified = models.BooleanField(default=False)
    receipt_sent = models.BooleanField(default=False)
    created_at = models.DateTimeField(auto_now_add=True)
    updated_at = models.DateTimeField(auto_now=True)

    class Meta:
        verbose_name = _("donation")
        verbose_name_plural = _("donations")

    def __unicode__(self):
        return self.email + ' | $' + str(self.amount)<|MERGE_RESOLUTION|>--- conflicted
+++ resolved
@@ -28,23 +28,21 @@
     def get_absolute_url(self):
         return '/dojo'
 
-<<<<<<< HEAD
+class RaceEthnicity(models.Model):
+    race_ethnicity = models.CharField(max_length=255)
+    visible = models.BooleanField(default=False)
+
+    def __unicode__(self):
+        return self.race_ethnicity
+
+    class Meta:
+        verbose_name = _("race ethnicity")
+        verbose_name_plural = _("race ethnicities")
+
 def generate_filename(instance, filename):
     # file will be uploaded to MEDIA_ROOT/avatar/<username>
     filename, file_extension = os.path.splitext(filename)
     return 'avatar/{}{}'.format(instance.user.username, file_extension.lower())
-=======
-class RaceEthnicity(models.Model):
-    race_ethnicity = models.CharField(max_length=255)
-    visible = models.BooleanField(default=False)
-
-    def __unicode__(self):
-        return self.race_ethnicity
-
-    class Meta:
-        verbose_name = _("race ethnicity")
-        verbose_name_plural = _("race ethnicities")
->>>>>>> 4f744d8a
 
 class Mentor(models.Model):
     user = models.ForeignKey(CDCUser)
