{% extends "coderdojochi/_base.html" %}

{% load i18n %}

{% block title %}Donate | {{ block.super }}{% endblock %}

{% block body_class %}page-donate{% endblock %}

{% block contained_content %}

<div class="container">
  <div class="grid-container">
    <h2 class="title">{% trans "Donate" %}</h2>
    <form method="post" id="payment-form">
      {% csrf_token %}
      {{ form.as_p }}
      <div class="grid-x grid-padding-x">
        <div class="form-row medium-12 cell">
          <label for="card-element">
            Credit or debit card:
          </label>
          <div id="card-element">
            <!-- A Stripe Element will be inserted here. -->
          </div>

          <!-- Used to display form errors. -->
          <div id="card-errors" role="alert"></div>
        </div>
        <div class="medium-12 cell">
          <button class="button margin-vertical-1">Submit Payment</button>
        </div>
      </div>
  </div>
</div>
</form>
</div>

<div class="container">
<<<<<<< HEAD
  <h2 class="title">{% trans "You can help!" %}</h2>
  <p>We All Code is a registered non-profit organization supported entirely by...you! Please help us continue our
    mission by donating a small amount to our cause. Thank you! </p>
=======
    <h2 class="title">You can help!</h2>
    <p>We All Code is a registered non-profit organization supported entirely by...you! Please help us continue our mission by donating a small amount to our cause. Thank you! </p>
>>>>>>> 2048ea04

  {% if referral_disclaimer %}
  <p>{{ referral_disclaimer }}</p>
  {% endif %}

  {{ form.render }}
</div>

{% endblock %}

{% block extra_script %}
<script src="https://js.stripe.com/v3/"></script>

<script>
  var stripe = Stripe('pk_test_T35wVvyi33b1NmWs6djRMdXJ');

  // Create an instance of Elements.
  var elements = stripe.elements();

  // Custom styling can be passed to options when creating an Element.
  // (Note that this demo uses a wider set of styles than the guide below.)
  var style = {
    base: {
      color: '#32325d',
      fontFamily: '"Helvetica Neue", Helvetica, sans-serif',
      fontSmoothing: 'antialiased',
      fontSize: '16px',
      '::placeholder': {
        color: '#aab7c4'
      }
    },
    invalid: {
      color: '#fa755a',
      iconColor: '#fa755a'
    }
  };

  // Create an instance of the card Element.
  var card = elements.create('card', {
    style: style
  });

  // Add an instance of the card Element into the `card-element` <div>.
  card.mount('#card-element');

  // Handle real-time validation errors from the card Element.
  card.addEventListener('change', function (event) {
    var displayError = document.getElementById('card-errors');
    if (event.error) {
      displayError.textContent = event.error.message;
    } else {
      displayError.textContent = '';
    }
  });

  // Handle form submission.
  var form = document.getElementById('payment-form');
  form.addEventListener('submit', function (event) {
    event.preventDefault();

    stripe.createToken(card).then(function (result) {
      if (result.error) {
        // Inform the user if there was an error.
        var errorElement = document.getElementById('card-errors');
        errorElement.textContent = result.error.message;
      } else {
        // Send the token to your server.
        stripeTokenHandler(result.token);
      }
    });
  });

  // Submit the form with the token ID.
  function stripeTokenHandler(token) {
    // Insert the token ID into the form so it gets submitted to the server
    var form = document.getElementById('payment-form');
    var hiddenInput = document.createElement('input');
    hiddenInput.setAttribute('type', 'hidden');
    hiddenInput.setAttribute('name', 'stripeToken');
    hiddenInput.setAttribute('value', token.id);
    form.appendChild(hiddenInput);

    // Submit the form
    form.submit();
  }

</script>
{% endblock %}<|MERGE_RESOLUTION|>--- conflicted
+++ resolved
@@ -36,14 +36,8 @@
 </div>
 
 <div class="container">
-<<<<<<< HEAD
-  <h2 class="title">{% trans "You can help!" %}</h2>
-  <p>We All Code is a registered non-profit organization supported entirely by...you! Please help us continue our
-    mission by donating a small amount to our cause. Thank you! </p>
-=======
     <h2 class="title">You can help!</h2>
     <p>We All Code is a registered non-profit organization supported entirely by...you! Please help us continue our mission by donating a small amount to our cause. Thank you! </p>
->>>>>>> 2048ea04
 
   {% if referral_disclaimer %}
   <p>{{ referral_disclaimer }}</p>
