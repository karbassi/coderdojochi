<<<<<<< HEAD
{% extends "_base.html" %}
{% load coderdojochi_extras %}
=======
{% extends "coderdojochi/_base.html" %}

{% comment %} Need to do title this way since allauth doesn't support django-meta {% endcomment %}
{% block title %}{{ title_placeholder }} | {{ block.super }}{% endblock %}
>>>>>>> 2048ea04

{% block subheader %}
{% if user.is_authenticated %}
<div class="sub-menu">
  <nav class="grid-container" role="navigation">
    <ul class="menu">
      <li class="{% menu_is_active 'account-payments' 'current' %}">
        <a href="{% url 'account-payments' %}">Payments</a>
      </li>
      <li>
        <a href="{% url 'account_logout' %}">Log Out</a>
      </li>
    </ul>
  </nav>
</div>
{% endif %}
{% endblock subheader %}

{% block contained_content %}
{% block content_placeholder %}{% endblock %}
{% endblock %}<|MERGE_RESOLUTION|>--- conflicted
+++ resolved
@@ -1,12 +1,7 @@
-<<<<<<< HEAD
-{% extends "_base.html" %}
-{% load coderdojochi_extras %}
-=======
 {% extends "coderdojochi/_base.html" %}
 
 {% comment %} Need to do title this way since allauth doesn't support django-meta {% endcomment %}
 {% block title %}{{ title_placeholder }} | {{ block.super }}{% endblock %}
->>>>>>> 2048ea04
 
 {% block subheader %}
 {% if user.is_authenticated %}
