--- conflicted
+++ resolved
@@ -1,20 +1,12 @@
 from django.conf.urls import include
 from django.urls import path
 
-<<<<<<< HEAD
-from .views import AccountHomeView, PaymentsView
-
-urlpatterns = [
-    path('', AccountHomeView.as_view(), name='account-home',),
-    path('payments/', PaymentsView.as_view(), name='account-payments',),
-
-=======
 from .views import AccountHomeView, LoginView, SignupView
 
 urlpatterns = [
-    path('', AccountHomeView.as_view(), name='account_home'),
+    path('', AccountHomeView.as_view(), name='account-home'),
+    path('payments/', PaymentsView.as_view(), name='account-payments',),
     path('login/', LoginView.as_view(), name='account_login'),
     path('signup/', SignupView.as_view(), name='account_signup'),
->>>>>>> 2048ea04
     path('', include('allauth.urls')),
 ]